---
title: "Design Patterns in Kotlin"
categories: ["Kotlin"]
date: 2023-11-20 00:00:00 +1100
authors: [ezra]
excerpt: "In this tutorial, we'll discuss what design patterns are and discuss a few examples."
image: images/stock/0104-on-off-1200x628-branded.jpg
url: desing patterns in kotlin
---

A design pattern is a general repeatable solution to a commonly occurring problem in software design. In this blog post, we will delve into various design patterns and explore how they can be effectively implemented in Kotlin.

## Advantages of Using Design Patterns

### Reusability
Design patterns promote the reuse of proven solutions to common problems. By applying design patterns, we can use established templates to solve recurring design issues, saving time and effort in development.

### Maintainability
Design patterns enhance code maintainability by providing a clear and organized structure. When developers are familiar with common design patterns, it becomes easier for them to understand and modify the code, reducing the chances of introducing bugs during maintenance.

### Scalability
Design patterns contribute to the scalability of a codebase by providing modular and extensible solutions. As our application evolves, we can add new features or modify existing ones without having to overhaul the entire codebase.

### Abstraction and Encapsulation
Design patterns often involve abstraction and encapsulation, which help in hiding the complexity of the implementation details. This separation allows developers to focus on high-level design decisions without getting bogged down by low-level details.

### Flexibility
Design patterns make code more flexible and adaptable to change. When the structure of our software is based on well-established patterns, it becomes easier to introduce new functionality or modify existing behavior without affecting the entire system.

### Code Understandability
Design patterns provide a common vocabulary for developers. When a developer sees a particular pattern being used, they can quickly understand the intent and functionality without delving deeply into the implementation details.

### Testability
Code that follows design patterns is often more modular and, therefore, more easily testable. This makes it simpler to write unit tests and ensures that changes to one part of the codebase do not inadvertently break other components.

## Builder Pattern

The Builder design pattern is used for constructing complex objects by separating the construction process from the actual representation. It is particularly useful when an object has a large number of parameters, and we want to provide a more readable and flexible way to construct it.

Here's an example of implementing the Builder design pattern in Kotlin:

```kotlin
// Product class
data class Computer(
    val cpu: String,
    val ram: String,
    val storage: String,
    val graphicsCard: String
)

// Concrete builder class
class ConcreteComputerBuilder {
    private var cpu: String = ""
    private var ram: String = ""
    private var storage: String = ""
    private var graphicsCard: String = ""

    fun cpu(cpu: String): ConcreteComputerBuilder {
        this.cpu = cpu
        return this
    }

    fun ram(ram: String): ConcreteComputerBuilder {
        this.ram = ram
        return this
    }

    fun storage(storage: String): ConcreteComputerBuilder {
        this.storage = storage
        return this
    }

    fun graphicsCard(graphicsCard: String): ConcreteComputerBuilder {
        this.graphicsCard = graphicsCard
        return this
    }

    fun build(): Computer {
        return Computer(cpu, ram, storage, graphicsCard)
    }
}

fun main() {
     // Without using the Builder pattern
    val simpleComputer = Computer(
        cpu = "Intel Core i5",
        ram = "16GB DDR4",
        storage = "512GB SSD",
        graphicsCard = "NVIDIA GTX 1660"
    )

    println(simpleComputer)
}

fun main() {
    // Using the Builder pattern
    val builder = ConcreteComputerBuilder()

    // Build the computer with a specific configuration
    val gamingComputer = builder
        .buildCpu("Intel Core i9")
        .buildRam("32GB DDR4")
        .buildStorage("1TB SSD")
        .buildGraphicsCard("NVIDIA RTX 3080")
        .build()

    // Print the constructed computer
    println(gamingComputer)
}

```

In this code, the `Computer` class serves as the product to be built, encapsulating attributes like CPU, RAM, storage, and graphics card. The `ComputerBuilder` interface declares methods for configuring each attribute, while the `ConcreteComputerBuilder` class implements this interface, progressively setting the values. In the client code within the main function, a ConcreteComputerBuilder instance is utilized to construct a Computer object with a specific configuration by method chaining. This approach enhances readability and flexibility, especially when dealing with objects with numerous optional or interchangeable components, as the Builder pattern facilitates a step-by-step construction process.

## Singleton Pattern

The Singleton design pattern ensures that a class has only one instance and provides a global point of access to that instance. Every single place where it is used will make use of the same instance, hence reducing memory usage and ensuring consistency. It is useful when exactly one object is needed to coordinate actions across the system, such as managing a shared resource or controlling a single point of control (e.g., a configuration manager or a logging service). The pattern typically involves a private constructor, a method to access the instance, and lazy initialization to create the instance only when it's first requested.

In Kotlin, the Singleton design pattern can be implemented in several ways. Here are two common approaches.

### Object Declaration

The most straightforward way to implement a Singleton in Kotlin is by using an object declaration. An object declaration defines a singleton class and creates an instance of it at the same time. The instance is created lazily when it's first accessed.

Here is a code example of using the object declaration methos:

```kotlin
object MySingleton {
    // Singleton properties and methods go here
    fun doSomething() {
        println("Singleton is doing something")
    }
}
```

To use our singleton:

```kotlin
MySingleton.doSomething()
```

### Companion Object

Another approach is to use a companion object within a class. This approach allows us to have more control over the initialization process, and we can use it when we need to perform some additional setup.

Let's see how we can make use of the companion object method:

```kotlin
class MySingleton private constructor() {

    companion object {
        private val instance: MySingleton by lazy { MySingleton() }

        fun getInstance(): MySingleton {
            return instance
        }
    }

    // Singleton properties and methods go here

    fun doSomething() {
        println("Singleton is doing something")
    }
}
```

To use the singleton:

```kotlin
val singletonInstance = MySingleton.getInstance()
singletonInstance.doSomething()
```

By using `by lazy`, the `instance` is created only when it's first accessed, making it a lazy-initialized singleton.

## Adapter Pattern

The Adapter design pattern allows the interface of an existing class to be used as another interface. It is often used to make existing classes work with others without modifying their source code.

In Kotlin, we can implement the Adapter pattern using either class-based or object-based adapters.

Here's an example of the class-based Adapter pattern:

```kotlin
// Target interface that the client expects
interface Printer {
    fun print()
}

// Adaptee (the class to be adapted)
class ModernPrinter {
    fun startPrint() {
        println("Printing in a modern way")
    }
}

// Class-based Adapter
class ModernPrinterAdapter(private val modernPrinter: ModernPrinter) : Printer {
    override fun print() {
        modernPrinter.startPrint()
    }
}

// Client code
fun main() {
    val modernPrinter = ModernPrinter()
    val legacyPrinter: Printer = ModernPrinterAdapter(modernPrinter)

    legacyPrinter.print()
}
```

In this example:

`Printer` is the target interface that the client expects.
`ModernPrinter` is the class to be adapted (Adaptee).
`ModernPrinterAdapter` is the class-based adapter that adapts the `ModernPrinter` to the `Printer` interface.

## Decorator Pattern

The decorator design pattern allows behavior to be added to an individual object, either statically or dynamically without affecting the behavior of other objects from the same class. In Kotlin, we can implement the decorator pattern using interfaces and classes.

Here's a simple example of the decorator pattern in Kotlin:

```kotlin
// Component interface
interface Car {
    fun drive()
}

// Concrete component
class BasicCar : Car {
    override fun drive() {
        println("Move from A to B")
    }
}

// Decorator abstract class
abstract class CarDecorator(private val decoratedCar: Car) : Car {
    override fun drive() {
        decoratedCar.drive()
    }
}

// Concrete decorator
class OffroadCar(decoratedCar: Car) : CarDecorator(decoratedCar) {
    override fun drive() {
        initialiseDrivingMode()
        super.drive()
    }

    private fun initialiseDrivingMode() {
        println("Configure offroad driving mode")
    }
}

fun main() {
    // Create a basic car
    val myBasicCar: Car = BasicCar()

    // Decorate it to make it an offroad car
    val offroadCar: Car = OffroadCar(myBasicCar)

    // Drive the offroad car
    offroadCar.drive()
}

```

In this example, `Car` is the component interface with the `drive` method and `BasicCar` is the concrete component implementing the Car interface. `CarDecorator` is the abstract class implementing the Car interface and delegating the drive operation to the decorated car.

`OffroadCar` is a concrete decorator that extends `CarDecorator` and adds its own behavior (initialiseDrivingMode) before calling the drive method of the decorated car.In the `main` function, a basic car is decorated to become an offroad car, and then the offroad car is driven.

The output for this code example will be:

```kotlin
Configure offroad driving mode
Move from A to B
```

## Facade Pattern

The Facade design pattern provides a simplified interface to a set of interfaces in a subsystem, making it easier to use. It involves creating a class that represents a higher-level, unified interface that makes it easier for clients to interact with a subsystem. This can help simplify the usage of complex systems by providing a single entry point.

Let's create a simple example of the Facade pattern in Kotlin. Consider a subsystem with multiple classes that handle different aspects of a computer system, CPU, Memory, and Hard Drive.

We'll create a ComputerFacade class to provide a simple interface for the client to interact with the subsystem:

```kotlin
// Subsystem classes
class CPU {
   fun processData() {
       println("Processing data...")
   }
}

class Memory {
   fun load() {
       println("Loading data into memory...")
   }
}

class HardDrive {
   fun readData() {
       println("Reading data from hard drive...")
   }
}

// Facade class
class ComputerFacade(
   private val cpu: CPU,
   private val memory: Memory,
   private val hardDrive: HardDrive
) {
   fun start() {
       println("ComputerFacade starting...")
       cpu.processData()
       memory.load()
       hardDrive.readData()
       println("ComputerFacade started successfully.")
   }
}

// Client code
fun main() {
   // Create subsystem components
   val cpu = CPU()
   val memory = Memory()
   val hardDrive = HardDrive()

   // Create facade and pass subsystem components to it
   val computerFacade = ComputerFacade(cpu, memory, hardDrive)

   // Client interacts with the subsystem through the facade
   computerFacade.start()
}
```

In this example, the `ComputerFacade` class serves as a simplified interface for starting the computer system. The client interacts with the subsystem (CPU, Memory, and HardDrive) through the `ComputerFacade` without needing to know the details of each subsystem component.

By using the Facade pattern, the complexity of the subsystem is hidden from the client, and the client can interact with the system through a more straightforward and unified interface provided by the facade. This can be especially useful when dealing with large and complex systems.

## Observer Pattern

The Observer design pattern is a behavioral design pattern where an object, known as the subject, maintains a list of its dependents, known as observers, that are notified of any state changes. This pattern is often used to implement distributed event handling systems.

Here's a simple example:

```kotlin
// Define an interface for the observer
interface Observer {
   fun update(value: Int)
}

// Define a concrete observer that implements the Observer interface
class ValueObserver(private val name: String) : Observer {
   override fun update(value: Int) {
       println("$name received value: $value")
   }
}

// Define a subject that emits values and notifies observers
class ValueSubject {
   private val observers = mutableListOf<Observer>()

   fun addObserver(observer: Observer) {
       observers.add(observer)
   }

   fun removeObserver(observer: Observer) {
       observers.remove(observer)
   }

   private val observable: Flow<Int> = flow {
       while (true) {
           emit(Random.nextInt(0..1000))
           delay(100)
       }
   }

   fun startObserving() {
       val observerJob = coroutineScope.launch {
           observable.collect { value ->
               notifyObservers(value)
           }
       }
   }

   private fun notifyObservers(value: Int) {
       for (observer in observers) {
           observer.update(value)
       }
   }
}
```

In summary, this code sets up a system where multiple observers can be attached to a subject `ValueSubject`. The subject emits random values in a continuous stream and each attached observer `ValueObserver` is notified whenever a new value is emitted. The observer then prints a message indicating that it received the new value.

## Strategy Pattern

The Strategy design pattern is a behavioral design pattern that defines a family of algorithms, encapsulates each algorithm and makes them interchangeable. It allows a client to choose an algorithm from a family of algorithms at runtime without modifying the client code.

Here's an example:

```kotlin
// Define the strategy interface
interface PaymentStrategy {
   fun pay(amount: Double)
}

// Concrete implementation of a payment strategy: Credit Card
class CreditCardPaymentStrategy(private val cardNumber: String,
                                private val expiryDate: String,
                                private val cvv: String)
: PaymentStrategy {
   override fun pay(amount: Double) {
       // Logic for credit card payment
       println("Paid $amount using credit card $cardNumber")
   }
}

// Concrete implementation of a payment strategy: PayPal
class PayPalPaymentStrategy(private val email: String) : PaymentStrategy {
   override fun pay(amount: Double) {
       // Logic for PayPal payment
       println("Paid $amount using PayPal with email $email")
   }
}

// Context class that uses the strategy
class ShoppingCart(private val paymentStrategy: PaymentStrategy) {
   fun checkout(amount: Double) {
       paymentStrategy.pay(amount)
   }
}

fun main() {
   // Client code
   val creditCardStrategy = CreditCardPaymentStrategy("1234-5678-9012-3456", "12/24", "123")
   val payPalStrategy = PayPalPaymentStrategy("john.doe@example.com")

   val shoppingCart1 = ShoppingCart(creditCardStrategy)
   val shoppingCart2 = ShoppingCart(payPalStrategy)

   shoppingCart1.checkout(100.0)
   shoppingCart2.checkout(50.0)
}
```

In this example, the `PaymentStrategy` interface defines the contract for payment strategies and `CreditCardPaymentStrategy` and `PayPalPaymentStrategy` are concrete implementations of the strategy. The `ShoppingCart` class represents the context that uses the selected payment strategy.

By using the Strategy pattern, we can easily add new payment strategies without modifying the existing code. We can create new classes that implement the `PaymentStrategy` interface and use them interchangeably in the `ShoppingCart` context.

<<<<<<< HEAD
## Factory Design Pattern

The Factory Design Pattern is a creational pattern that provides an interface for creating objects in a super class but allows subclasses to alter the type of objects that will be created. This pattern is often used when a class cannot anticipate the class of objects it must create.

Here's an example of a simple Factory Design Pattern in Kotlin:

```kotlin
// Product interface
interface Product {
    fun create(): String
}

// Concrete Product A
class ConcreteProductA : Product {
    override fun create(): String {
        return "Product A"
    }
}

// Concrete Product B
class ConcreteProductB : Product {
    override fun create(): String {
        return "Product B"
    }
}

// Factory interface
interface ProductFactory {
    fun createProduct(): Product
}

// Concrete Factory A
class ConcreteFactoryA : ProductFactory {
    override fun createProduct(): Product {
        return ConcreteProductA()
    }
}

// Concrete Factory B
class ConcreteFactoryB : ProductFactory {
    override fun createProduct(): Product {
        return ConcreteProductB()
    }
}

// Client code
fun main() {
    val factoryA: ProductFactory = ConcreteFactoryA()
    val productA: Product = factoryA.createProduct()
    println(productA.create())

    val factoryB: ProductFactory = ConcreteFactoryB()
    val productB: Product = factoryB.createProduct()
    println(productB.create())
}

```

In this example, we have a `Product` interface representing the product to be created. We have two concrete product classes, `ConcreteProductA` and `ConcreteProductB`, which implement the Product interface. We also have a `ProductFactory` interface with a method `createProduct()` and two concrete factory classes, `ConcreteFactoryA` and `ConcreteFactoryB` which implement this interface and return instances of the respective concrete products.

## Abstract Design Pattern
=======
## Abstract Pattern
>>>>>>> be3c3249

The abstract design pattern provides an interface for creating families of related or dependent objects without specifying their concrete classes. This pattern is often used when a system needs to be independent of how its objects are created, composed, represented and the client code should work with multiple families of objects.In Kotlin, you can implement the abstract design pattern using interfaces, abstract classes, and concrete classes.

Let's look at a simple example to illustrate the abstract design pattern:

```kotlin
// Abstract Product A
interface ProductA {
    fun operationA(): String
}

// Concrete Product A1
class ConcreteProductA1 : ProductA {
    override fun operationA(): String {
        return "Product A1"
    }
}

// Concrete Product A2
class ConcreteProductA2 : ProductA {
    override fun operationA(): String {
        return "Product A2"
    }
}

// Abstract Product B
interface ProductB {
    fun operationB(): String
}

// Concrete Product B1
class ConcreteProductB1 : ProductB {
    override fun operationB(): String {
        return "Product B1"
    }
}

// Concrete Product B2
class ConcreteProductB2 : ProductB {
    override fun operationB(): String {
        return "Product B2"
    }
}

// Abstract Factory
interface AbstractFactory {
    fun createProductA(): ProductA
    fun createProductB(): ProductB
}

// Concrete Factory 1
class ConcreteFactory1 : AbstractFactory {
    override fun createProductA(): ProductA {
        return ConcreteProductA1()
    }

    override fun createProductB(): ProductB {
        return ConcreteProductB1()
    }
}

// Concrete Factory 2
class ConcreteFactory2 : AbstractFactory {
    override fun createProductA(): ProductA {
        return ConcreteProductA2()
    }

    override fun createProductB(): ProductB {
        return ConcreteProductB2()
    }
}

// Client Code
fun main() {
    val factory1: AbstractFactory = ConcreteFactory1()
    val productA1: ProductA = factory1.createProductA()
    val productB1: ProductB = factory1.createProductB()

    println(productA1.operationA()) // Output: Product A1
    println(productB1.operationB()) // Output: Product B1

    val factory2: AbstractFactory = ConcreteFactory2()
    val productA2: ProductA = factory2.createProductA()
    val productB2: ProductB = factory2.createProductB()

    println(productA2.operationA()) // Output: Product A2
    println(productB2.operationB()) // Output: Product B2
}

```

In this example, `AbstractFactory` declares the creation methods for two types of products `ProductA` and `ProductB`. Concrete factories `ConcreteFactory1` and `ConcreteFactory2` implement these creation methods to produce specific products `ConcreteProductA1`, `ConcreteProductA2`, `ConcreteProductB1` and `ConcreteProductB2`. The client code can then use a specific factory to create products without needing to know the concrete classes of those products.

This structure allows for easy extension of the system by introducing new products and factories without modifying the existing client code.

<<<<<<< HEAD
## Differences Between Abstract Factory Pattern and Factory Design Pattern

| Aspect                  | Abstract Factory Pattern                                                                                                                                  | Factory Design Pattern                                                                                                                                                   |
| ----------------------- | --------------------------------------------------------------------------------------------------------------------------------------------------------- | ------------------------------------------------------------------------------------------------------------------------------------------------------------------------ |
| Intent                  | Provides an interface for creating families of related or dependent objects without specifying their concrete classes.                                    | Provides an interface for creating objects in a superclass but allows subclasses to alter the type of objects that will be created.                                      |
| Type of Objects Created | Creates families of related objects. Each family consists of multiple types of objects, and clients use these objects together.                           | Creates individual objects. The focus is on creating one type of object through a common interface.                                                                      |
| Number of Interfaces    | Typically involves multiple interfaces: one for the product family, and one for each type of product within the family.                                   | Involves fewer interfaces: one for the product and one for the factory.                                                                                                  |
| Relationships           | Establishes a relationship between multiple related products within a family, ensuring they work together seamlessly.                                     | Establishes a relationship between a single product and its factory, allowing clients to create the product without specifying its concrete class.                       |
| Number of Classes       | Typically involves more classes due to multiple product families and their associated products and factories.                                             | Involves fewer classes, focusing on a single product interface and its corresponding factories.                                                                          |
| Example                 | Creating a GUI toolkit where each family includes buttons, panels, and windows, and clients can switch between different toolkits (e.g., Windows, macOS). | Creating different types of documents (e.g., PDF, Word) with each document type having its own factory for creation.                                                     |
| Use Cases               | Best suited when the system needs to support multiple families of products, and clients need to use products from the same family together.               | Suitable when a system needs to create individual objects with the ability to vary the type of objects created. Clients are interested in one type of product at a time. |
=======
## Factory Pattern

The Factory pattern is a creational pattern that provides an interface for creating objects in a super class but allows subclasses to alter the type of objects that will be created. This pattern is often used when a class cannot anticipate the class of objects it must create.

Here's an example of a simple Factory pattern in Kotlin:

```kotlin
// Product interface
interface Product {
    fun create(): String
}

// Concrete Product A
class ConcreteProductA : Product {
    override fun create(): String {
        return "Product A"
    }
}

// Concrete Product B
class ConcreteProductB : Product {
    override fun create(): String {
        return "Product B"
    }
}

// Factory interface
interface ProductFactory {
    fun createProduct(): Product
}

// Concrete Factory A
class ConcreteFactoryA : ProductFactory {
    override fun createProduct(): Product {
        return ConcreteProductA()
    }
}

// Concrete Factory B
class ConcreteFactoryB : ProductFactory {
    override fun createProduct(): Product {
        return ConcreteProductB()
    }
}

// Client code
fun main() {
    val factoryA: ProductFactory = ConcreteFactoryA()
    val productA: Product = factoryA.createProduct()
    println(productA.create())

    val factoryB: ProductFactory = ConcreteFactoryB()
    val productB: Product = factoryB.createProduct()
    println(productB.create())
}

```

In this example, we have a `Product` interface representing the product to be created. We have two concrete product classes, `ConcreteProductA` and `ConcreteProductB`, which implement the Product interface. We also have a `ProductFactory` interface with a method `createProduct()` and two concrete factory classes, `ConcreteFactoryA` and `ConcreteFactoryB` which implement this interface and return instances of the respective concrete products.
>>>>>>> be3c3249

## Conclusion

In this article, we learnt what a design pattern is in kotlin , the advantages that design patterns offer in our software development processes and the various design patterns that Kotlin offers.<|MERGE_RESOLUTION|>--- conflicted
+++ resolved
@@ -449,9 +449,104 @@
 
 In this example, the `PaymentStrategy` interface defines the contract for payment strategies and `CreditCardPaymentStrategy` and `PayPalPaymentStrategy` are concrete implementations of the strategy. The `ShoppingCart` class represents the context that uses the selected payment strategy.
 
-By using the Strategy pattern, we can easily add new payment strategies without modifying the existing code. We can create new classes that implement the `PaymentStrategy` interface and use them interchangeably in the `ShoppingCart` context.
-
-<<<<<<< HEAD
+By using the Strategy Design Pattern, we can easily add new payment strategies without modifying the existing code. We can create new classes that implement the `PaymentStrategy` interface and use them interchangeably in the `ShoppingCart` context.
+
+## Abstract Pattern
+
+The abstract design pattern provides an interface for creating families of related or dependent objects without specifying their concrete classes. This pattern is often used when a system needs to be independent of how its objects are created, composed, represented and the client code should work with multiple families of objects.In Kotlin, you can implement the abstract design pattern using interfaces, abstract classes, and concrete classes.
+
+Let's look at a simple example to illustrate the abstract design pattern:
+
+```kotlin
+// Abstract Product A
+interface ProductA {
+    fun operationA(): String
+}
+
+// Concrete Product A1
+class ConcreteProductA1 : ProductA {
+    override fun operationA(): String {
+        return "Product A1"
+    }
+}
+
+// Concrete Product A2
+class ConcreteProductA2 : ProductA {
+    override fun operationA(): String {
+        return "Product A2"
+    }
+}
+
+// Abstract Product B
+interface ProductB {
+    fun operationB(): String
+}
+
+// Concrete Product B1
+class ConcreteProductB1 : ProductB {
+    override fun operationB(): String {
+        return "Product B1"
+    }
+}
+
+// Concrete Product B2
+class ConcreteProductB2 : ProductB {
+    override fun operationB(): String {
+        return "Product B2"
+    }
+}
+
+// Abstract Factory
+interface AbstractFactory {
+    fun createProductA(): ProductA
+    fun createProductB(): ProductB
+}
+
+// Concrete Factory 1
+class ConcreteFactory1 : AbstractFactory {
+    override fun createProductA(): ProductA {
+        return ConcreteProductA1()
+    }
+
+    override fun createProductB(): ProductB {
+        return ConcreteProductB1()
+    }
+}
+
+// Concrete Factory 2
+class ConcreteFactory2 : AbstractFactory {
+    override fun createProductA(): ProductA {
+        return ConcreteProductA2()
+    }
+
+    override fun createProductB(): ProductB {
+        return ConcreteProductB2()
+    }
+}
+
+// Client Code
+fun main() {
+    val factory1: AbstractFactory = ConcreteFactory1()
+    val productA1: ProductA = factory1.createProductA()
+    val productB1: ProductB = factory1.createProductB()
+
+    println(productA1.operationA()) // Output: Product A1
+    println(productB1.operationB()) // Output: Product B1
+
+    val factory2: AbstractFactory = ConcreteFactory2()
+    val productA2: ProductA = factory2.createProductA()
+    val productB2: ProductB = factory2.createProductB()
+
+    println(productA2.operationA()) // Output: Product A2
+    println(productB2.operationB()) // Output: Product B2
+}
+
+```
+
+In this example, `AbstractFactory` declares the creation methods for two types of products `ProductA` and `ProductB`. Concrete factories `ConcreteFactory1` and `ConcreteFactory2` implement these creation methods to produce specific products `ConcreteProductA1`, `ConcreteProductA2`, `ConcreteProductB1` and `ConcreteProductB2`. The client code can then use a specific factory to create products without needing to know the concrete classes of those products.
+
+This structure allows for easy extension of the system by introducing new products and factories without modifying the existing client code.
+
 ## Factory Design Pattern
 
 The Factory Design Pattern is a creational pattern that provides an interface for creating objects in a super class but allows subclasses to alter the type of objects that will be created. This pattern is often used when a class cannot anticipate the class of objects it must create.
@@ -512,179 +607,6 @@
 
 In this example, we have a `Product` interface representing the product to be created. We have two concrete product classes, `ConcreteProductA` and `ConcreteProductB`, which implement the Product interface. We also have a `ProductFactory` interface with a method `createProduct()` and two concrete factory classes, `ConcreteFactoryA` and `ConcreteFactoryB` which implement this interface and return instances of the respective concrete products.
 
-## Abstract Design Pattern
-=======
-## Abstract Pattern
->>>>>>> be3c3249
-
-The abstract design pattern provides an interface for creating families of related or dependent objects without specifying their concrete classes. This pattern is often used when a system needs to be independent of how its objects are created, composed, represented and the client code should work with multiple families of objects.In Kotlin, you can implement the abstract design pattern using interfaces, abstract classes, and concrete classes.
-
-Let's look at a simple example to illustrate the abstract design pattern:
-
-```kotlin
-// Abstract Product A
-interface ProductA {
-    fun operationA(): String
-}
-
-// Concrete Product A1
-class ConcreteProductA1 : ProductA {
-    override fun operationA(): String {
-        return "Product A1"
-    }
-}
-
-// Concrete Product A2
-class ConcreteProductA2 : ProductA {
-    override fun operationA(): String {
-        return "Product A2"
-    }
-}
-
-// Abstract Product B
-interface ProductB {
-    fun operationB(): String
-}
-
-// Concrete Product B1
-class ConcreteProductB1 : ProductB {
-    override fun operationB(): String {
-        return "Product B1"
-    }
-}
-
-// Concrete Product B2
-class ConcreteProductB2 : ProductB {
-    override fun operationB(): String {
-        return "Product B2"
-    }
-}
-
-// Abstract Factory
-interface AbstractFactory {
-    fun createProductA(): ProductA
-    fun createProductB(): ProductB
-}
-
-// Concrete Factory 1
-class ConcreteFactory1 : AbstractFactory {
-    override fun createProductA(): ProductA {
-        return ConcreteProductA1()
-    }
-
-    override fun createProductB(): ProductB {
-        return ConcreteProductB1()
-    }
-}
-
-// Concrete Factory 2
-class ConcreteFactory2 : AbstractFactory {
-    override fun createProductA(): ProductA {
-        return ConcreteProductA2()
-    }
-
-    override fun createProductB(): ProductB {
-        return ConcreteProductB2()
-    }
-}
-
-// Client Code
-fun main() {
-    val factory1: AbstractFactory = ConcreteFactory1()
-    val productA1: ProductA = factory1.createProductA()
-    val productB1: ProductB = factory1.createProductB()
-
-    println(productA1.operationA()) // Output: Product A1
-    println(productB1.operationB()) // Output: Product B1
-
-    val factory2: AbstractFactory = ConcreteFactory2()
-    val productA2: ProductA = factory2.createProductA()
-    val productB2: ProductB = factory2.createProductB()
-
-    println(productA2.operationA()) // Output: Product A2
-    println(productB2.operationB()) // Output: Product B2
-}
-
-```
-
-In this example, `AbstractFactory` declares the creation methods for two types of products `ProductA` and `ProductB`. Concrete factories `ConcreteFactory1` and `ConcreteFactory2` implement these creation methods to produce specific products `ConcreteProductA1`, `ConcreteProductA2`, `ConcreteProductB1` and `ConcreteProductB2`. The client code can then use a specific factory to create products without needing to know the concrete classes of those products.
-
-This structure allows for easy extension of the system by introducing new products and factories without modifying the existing client code.
-
-<<<<<<< HEAD
-## Differences Between Abstract Factory Pattern and Factory Design Pattern
-
-| Aspect                  | Abstract Factory Pattern                                                                                                                                  | Factory Design Pattern                                                                                                                                                   |
-| ----------------------- | --------------------------------------------------------------------------------------------------------------------------------------------------------- | ------------------------------------------------------------------------------------------------------------------------------------------------------------------------ |
-| Intent                  | Provides an interface for creating families of related or dependent objects without specifying their concrete classes.                                    | Provides an interface for creating objects in a superclass but allows subclasses to alter the type of objects that will be created.                                      |
-| Type of Objects Created | Creates families of related objects. Each family consists of multiple types of objects, and clients use these objects together.                           | Creates individual objects. The focus is on creating one type of object through a common interface.                                                                      |
-| Number of Interfaces    | Typically involves multiple interfaces: one for the product family, and one for each type of product within the family.                                   | Involves fewer interfaces: one for the product and one for the factory.                                                                                                  |
-| Relationships           | Establishes a relationship between multiple related products within a family, ensuring they work together seamlessly.                                     | Establishes a relationship between a single product and its factory, allowing clients to create the product without specifying its concrete class.                       |
-| Number of Classes       | Typically involves more classes due to multiple product families and their associated products and factories.                                             | Involves fewer classes, focusing on a single product interface and its corresponding factories.                                                                          |
-| Example                 | Creating a GUI toolkit where each family includes buttons, panels, and windows, and clients can switch between different toolkits (e.g., Windows, macOS). | Creating different types of documents (e.g., PDF, Word) with each document type having its own factory for creation.                                                     |
-| Use Cases               | Best suited when the system needs to support multiple families of products, and clients need to use products from the same family together.               | Suitable when a system needs to create individual objects with the ability to vary the type of objects created. Clients are interested in one type of product at a time. |
-=======
-## Factory Pattern
-
-The Factory pattern is a creational pattern that provides an interface for creating objects in a super class but allows subclasses to alter the type of objects that will be created. This pattern is often used when a class cannot anticipate the class of objects it must create.
-
-Here's an example of a simple Factory pattern in Kotlin:
-
-```kotlin
-// Product interface
-interface Product {
-    fun create(): String
-}
-
-// Concrete Product A
-class ConcreteProductA : Product {
-    override fun create(): String {
-        return "Product A"
-    }
-}
-
-// Concrete Product B
-class ConcreteProductB : Product {
-    override fun create(): String {
-        return "Product B"
-    }
-}
-
-// Factory interface
-interface ProductFactory {
-    fun createProduct(): Product
-}
-
-// Concrete Factory A
-class ConcreteFactoryA : ProductFactory {
-    override fun createProduct(): Product {
-        return ConcreteProductA()
-    }
-}
-
-// Concrete Factory B
-class ConcreteFactoryB : ProductFactory {
-    override fun createProduct(): Product {
-        return ConcreteProductB()
-    }
-}
-
-// Client code
-fun main() {
-    val factoryA: ProductFactory = ConcreteFactoryA()
-    val productA: Product = factoryA.createProduct()
-    println(productA.create())
-
-    val factoryB: ProductFactory = ConcreteFactoryB()
-    val productB: Product = factoryB.createProduct()
-    println(productB.create())
-}
-
-```
-
-In this example, we have a `Product` interface representing the product to be created. We have two concrete product classes, `ConcreteProductA` and `ConcreteProductB`, which implement the Product interface. We also have a `ProductFactory` interface with a method `createProduct()` and two concrete factory classes, `ConcreteFactoryA` and `ConcreteFactoryB` which implement this interface and return instances of the respective concrete products.
->>>>>>> be3c3249
-
 ## Conclusion
 
 In this article, we learnt what a design pattern is in kotlin , the advantages that design patterns offer in our software development processes and the various design patterns that Kotlin offers.