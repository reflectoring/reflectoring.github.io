default:
  name: "Tom Hombergs"
  email: "tom@reflectoring.io"
  avatar: "/assets/img/authors/tom.jpg"
  github: "thombergs"
  stackoverflow: "2375843/tom"
  twitter: "TomHombergs"
  linkedin: "tom-hombergs-74048777"
  facebook: "reflectoring"
  rss: "/feed.xml"
  url: /about/
  bio: "As a professional software engineer, consultant, architect, and general problem solver,
          I've been practicing the software craft for more than ten years and I'm still learning
          something new every day. I love sharing the things I learned, so you (and future me)
          can get a head start."

matthias:
  name: "Matthias Balke"
  email: "matthias.balke@googlemail.com"
  avatar: "/assets/img/authors/matthias.png"
  github: "matthiasbalke"

rudi:
  name: "Rudi Klassen"
  email: "rudolfklassen2@gmail.com"
  avatar: "/assets/img/authors/rudi.png"
  github: "RudiKlassen"

artur:
  name: "Artur Kuksin"
  email: "arthur.kuksin@gmail.com"
  avatar: "/assets/img/authors/artur.png"
  github: "arkuksin"
  bio: "With many years of experience in software development I am always looking to learn new
  things. I like coding and exchanging knowledge."

david:
  name: "David Klassen"
  email: "daviddd.kl@gmail.com"
  avatar: "/assets/img/authors/david.png"
  github: "daklassen"
<<<<<<< HEAD
  
vasudha:
  name: "Vasudha Venkatesan"
  email: "vasudha.govi@gmail.com"
  avatar: "/assets/img/authors/vasudha.jpg"
  github: "vasudhavenkatesan"
=======

petros:
  name: "Petros Stergioulas"
  email: "petros.stergioulas94@gmail.com"
  avatar: "/assets/img/authors/petros.jpg"
  github: "Petros0"
  linkedin: "petrostergioulas"

petromir:
  name: "Petromir Dzhunev"
  email: "petromir@gmail.com"
  avatar: "/assets/img/authors/petromir.png"
  github: "petromir"
  twitter: "dzhunev"
  linkedin: "pdzhunev"
  bio: "Software architect & developer with an out-of-the-box mindset and great zeal for creating
          simple and effective solutions. Focused on process automation as well as making the most of
          cutting-edge development tools"

mukul:
  name: "Mukul Sharma"
  email: "mukul571995@gmail.com"
  avatar: "/assets/img/authors/mukul.png"
  github: "mukul-s"

leventov:
  name: "Roman Leventov"
  email: "leventov.ru@gmail.com"
  avatar: "/assets/img/authors/leventov.png"
  github: "leventov"
  twitter: "leventov"
  rss: "https://engineeringideas.substack.com/feed"
  url: "https://engineeringideas.substack.com/?no_cover=true"
  bio: "A software engineer with a special interest for software design. I publish weekly
        <a href='https://engineeringideas.substack.com/?no_cover=true'>Engineering Ideas</a> where I share articles
        and papers about software development, cloud architecture, data engineering, reliability, operations, and team
        culture which I find insightful."
>>>>>>> 7a1d521c
<|MERGE_RESOLUTION|>--- conflicted
+++ resolved
@@ -39,14 +39,12 @@
   email: "daviddd.kl@gmail.com"
   avatar: "/assets/img/authors/david.png"
   github: "daklassen"
-<<<<<<< HEAD
   
 vasudha:
   name: "Vasudha Venkatesan"
   email: "vasudha.govi@gmail.com"
   avatar: "/assets/img/authors/vasudha.jpg"
   github: "vasudhavenkatesan"
-=======
 
 petros:
   name: "Petros Stergioulas"
@@ -83,5 +81,4 @@
   bio: "A software engineer with a special interest for software design. I publish weekly
         <a href='https://engineeringideas.substack.com/?no_cover=true'>Engineering Ideas</a> where I share articles
         and papers about software development, cloud architecture, data engineering, reliability, operations, and team
-        culture which I find insightful."
->>>>>>> 7a1d521c
+        culture which I find insightful."