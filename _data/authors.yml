default:
  name: "Tom Hombergs"
  email: "tom@reflectoring.io"
  avatar: "/assets/img/authors/tom.jpg"
  github: "thombergs"
  stackoverflow: "2375843/tom"
  twitter: "TomHombergs"
  linkedin: "tom-hombergs-74048777"
  facebook: "reflectoring"
  rss: "/feed.xml"
  url: /about/
  bio: "As a professional software engineer, consultant, architect, and general problem solver,
          I've been practicing the software craft for more than ten years and I'm still learning
          something new every day. I love sharing the things I learned, so you (and future me)
          can get a head start."

pratikdas:
  name: "Pratik Das"
  email: "pratikd2000@gmail.com"
  avatar: "/assets/img/authors/pratikdas.jpg"
  github: "pratikdas"
  twitter: "pratikd2020"
  linkedin: "pratik-das-80345114/"
  bio: "Professional Software Engineer and Architect currently focussed on Cloud Architecture, serverless technologies, and Microservices."

matthias:
  name: "Matthias Balke"
  email: "matthias.balke@googlemail.com"
  avatar: "/assets/img/authors/matthias.png"
  github: "matthiasbalke"

rudi:
  name: "Rudi Klassen"
  email: "rudolfklassen2@gmail.com"
  avatar: "/assets/img/authors/rudi.png"
  github: "RudiKlassen"

artur:
  name: "Artur Kuksin"
  email: "arthur.kuksin@gmail.com"
  avatar: "/assets/img/authors/artur.png"
  github: "arkuksin"
  bio: "With many years of experience in software development I am always looking to learn new
  things. I like coding and exchanging knowledge."

david:
  name: "David Klassen"
  email: "daviddd.kl@gmail.com"
  avatar: "/assets/img/authors/david.png"
  github: "daklassen"

vasudha:
  name: "Vasudha Venkatesan"
  email: "vasudha.govi@gmail.com"
  avatar: "/assets/img/authors/vasudha.jpg"
  github: "vasudhavenkatesan"
  bio: "A budding software engineer curious to learn new things and open to innovative ideas."
  twitter: "v_a_s_u_d_h_a"
  linkedin: "vasudha-venkatesan"

petros:
  name: "Petros Stergioulas"
  email: "petros.stergioulas94@gmail.com"
  avatar: "/assets/img/authors/petros.jpg"
  github: "Petros0"
  linkedin: "petrostergioulas"

nandan:
  name: "Nandan BN"
  email: "its.nandanbn@gmail.com"
  avatar: "/assets/img/authors/nandan.jpg"
  github: "itsLucario"
  twitter: "ItsNandanDev"
  linkedin: "nandan-bn"
  bio: "Full stack developer, passionate about technology, working for a better future with the help of digital world."

petromir:
  name: "Petromir Dzhunev"
  email: "petromir@gmail.com"
  avatar: "/assets/img/authors/petromir.png"
  github: "petromir"
  twitter: "dzhunev"
  linkedin: "pdzhunev"
  bio: "Software architect & developer with an out-of-the-box mindset and great zeal for creating
          simple and effective solutions. Focused on process automation as well as making the most of
          cutting-edge development tools"

mukul:
  name: "Mukul Sharma"
  email: "mukul571995@gmail.com"
  avatar: "/assets/img/authors/mukul.png"
  github: "mukul-s"

leventov:
  name: "Roman Leventov"
  email: "leventov.ru@gmail.com"
  avatar: "/assets/img/authors/leventov.png"
  github: "leventov"
  twitter: "leventov"
  rss: "https://engineeringideas.substack.com/feed"
  url: "https://engineeringideas.substack.com/?no_cover=true"
  bio: "A software engineer with a special interest for software design. I publish weekly
        <a href='https://engineeringideas.substack.com/?no_cover=true'>Engineering Ideas</a> where I share articles
        and papers about software development, cloud architecture, data engineering, reliability, operations, and team
        culture which I find insightful."

prabhakar:
  name: "Prabhakar Digumarthi"
  email: "prabhakar.digumarthi@gmail.com"
  avatar: "/assets/img/authors/prabhakar.jpg"
  github: "prabhakar349"
  twitter: "Pdigumarthi1"
  linkedin: "pdigumarthi"
  bio: "An experienced and skilled software engineer with a strong fervor to design and develop scalable, resilient, and error-free software.
  A staunch believer in knowledge exchange and professional collaboration. Willing to share my expertise in building java and spring based
  applications while learning from others."

yavuztas:
  name: "Yavuz Tas"
  email: "hi@yavuztas.dev"
  avatar: "/assets/img/authors/yavuztas.jpg"
  github: "yavuztas"
  stackoverflow: "7794994/yavuz-tas"
  twitter: "YavuzSlmTas"
  linkedin: "yavuztas"
  rss: "https://yavuztas.dev/feed.xml"
  url: "https://yavuztas.dev/"
  bio: "Yavuz is a professional software developer since 2009. He has diverse experience in creating solutions for enterprise-level requirements,
  mostly specialized in back-end technologies using Java and Spring Framework. He is a strong follower of test-driven development and a seeker of code quality."

saajan:
  name: "Saajan Nagendra"
  email: "saajan.n@gmail.com"
  avatar: "/assets/img/authors/saajan.png"
  github: "saajn"
  bio: "Saajan is an architect with deep experience building systems in several business domains. With a clean and minimalist approach to design, he is
  passionate about code - the aesthetics of it and creating maintainable and flexible solutions. He enjoys both sharing with and learning from others."

mmr:
  name: "Murtuza Ranapurwala"
  email: "mranapurwala56@gmail.com"
  avatar: "/assets/img/authors/mmr.jpg"
  github: "murtuza-ranapur"
  linkedin: "murtuza-ranapurwala-4b309315b"
  bio: "Murtuza is a software engineer who is always on the outlook to find new ways to code."

seema:
  name: "Seema Richard"
  email: "seema.richard@gmail.com"
  avatar: "/assets/img/authors/seema.jpg"
  github: "susetech"
  bio: "Seema Richard is a Technical Architect with rich experience in Java-based enterprise applications. She is passionate about coding and authoring. She believes that teaching is the best way to learn."

mujtaba:
  name: "Mujtaba Mehdi"
  email: "13besemmehdi@seecs.edu.pk"
  avatar: "/assets/img/authors/Mujtaba.jpg"
  github: "mujjazi"
  bio: "Mujtaba is an Automation developer with a diverse range of experience working with Java Spring based projects. He is an advocate for DevOps and Test Automation while writing for various blogs to help young professionals"

godeortela:
  name: "Ortela Gode"
  email: "godeortela@gmail.com"
  avatar: "/assets/img/authors/ortela.jpg"
  github: "ortelagode"
  bio: "Enthusiastic Software Consultant with diverse experience in Java Enterprise applications. Always on the lookout to experiment new technologies"

skempken:
  name: "Sebastian Kempken"
  email: "contact@sebastian-kempken.de"
  avatar: "/assets/img/authors/skempken.jpg"
  github: "skempken"
  stackoverflow: "1163345/skempken"
  twitter: "sebkempken"
  bio: "For more than a decade, I've been working as software engineer and architect. I love reasoning about our shared craft and writing down things I've learned." 

hoorvash:
  name: "Hoorvash Nikoo"
  email: "hoorvash.nikoo@gmail.com"
  avatar: "/assets/img/authors/hoorvash.jpg"
  github: "hoorvash"
  linkedin: "hoorvashnikoo"
  bio: "As a software engineer and a Java developer, I love to learn new technologies and solve
        technical problems. Writing is another passion of mine. Combining these passions and writing
        technical articles that might help even one individual is rewarding."

jgoerner:
  name: "Joshua Görner"
  email: "joshua.goerner@gmail.com"
  avatar: "/assets/img/authors/jgoerner.jpg"
  github: "jgoerner"
  bio: "Product Engineer, Online Instructor, Open Source Enthusiast and Father :-)"
<<<<<<< HEAD
=======

zeddysoft:
  name: "Taiwo Azeez"
  email: "azeeztaiwo942@gmail.com"
  avatar: "/assets/img/authors/azeez.jpg"
  github: "zeddysoft"
  linkedin: "azeeztaiwo"
  twitter: "zeddysoft"
  bio: "Azeez is a skilled software engineer with experience in building highly scalable, reliable and maintainable back-end systems.
  He enjoys general problem solving and likes to explore new technologies."
>>>>>>> ae286fbc
<|MERGE_RESOLUTION|>--- conflicted
+++ resolved
@@ -190,8 +190,6 @@
   avatar: "/assets/img/authors/jgoerner.jpg"
   github: "jgoerner"
   bio: "Product Engineer, Online Instructor, Open Source Enthusiast and Father :-)"
-<<<<<<< HEAD
-=======
 
 zeddysoft:
   name: "Taiwo Azeez"
@@ -202,4 +200,3 @@
   twitter: "zeddysoft"
   bio: "Azeez is a skilled software engineer with experience in building highly scalable, reliable and maintainable back-end systems.
   He enjoys general problem solving and likes to explore new technologies."
->>>>>>> ae286fbc
