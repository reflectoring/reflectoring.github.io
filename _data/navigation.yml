--- conflicted
+++ resolved
@@ -42,13 +42,9 @@
     - title: "Creating a Consumer-Driven Contract with Angular and Pact"
       url: /consumer-driven-contracts-with-angular-and-pact/
     - title: "Testing a Spring Boot REST API against a Consumer-Driven-Contract with Pact"
-<<<<<<< HEAD
-      url: /consumer-driven-contracts-with-pact-feign-spring-data-rest/
+      url: /consumer-driven-contract-provider-pact-spring/
     - title: "Testing a Spring Boot REST API against Contract with Spring Cloud Contract"
       url: /consumer-driven-contract-provider-spring-cloud-contract/
-=======
-      url: /consumer-driven-contract-provider-pact-spring/
->>>>>>> 117bbddc
 
 publishing-open-source:
   - title: "Other Articles in the Series \"Publishing Open Source\""
