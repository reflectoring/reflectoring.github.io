--- conflicted
+++ resolved
@@ -253,7 +253,6 @@
   avatar: "/assets/img/authors/heidi.png"
   bio: "Heidi is a Principal Developer Advocate. She is working in the intersection of risk, usability, and happy deployments. Her passions include documentation, clear concepts, and skirts with pockets."
 
-<<<<<<< HEAD
 syedaf:
   name: "Arshad Syed"
   email: "syedaf786@gmail.com"
@@ -261,7 +260,7 @@
   github: "syedaf"
   linkedin: "https://www.linkedin.com/in/arshad-syed-798623184/"
   bio: "As a software developer I am always interested in learning new technologies. I am currently working on improving my full stack skills, and also on teaching technology."
-=======
+
 saikat:
   name: "Saikat Sengupta"
   avatar: "/assets/img/authors/saikat.jpeg"
@@ -270,4 +269,3 @@
   bio: "Software engineer, coffee lover, continuous learner, opensource contributor"
   twitter: "s4ik4t"
   linkedin: "saikatsengupta"
->>>>>>> 88502493
