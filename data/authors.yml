tom:
  name: "Tom Hombergs"
  email: "tom@reflectoring.io"
  avatar: "/assets/img/authors/tom.jpg"
  github: "thombergs"
  stackoverflow: "2375843/tom"
  twitter: "TomHombergs"
  linkedin: "tom-hombergs-74048777"
  facebook: "reflectoring"
  rss: "/feed.xml"
  url: /about/
  bio: "As a professional software engineer, consultant, architect, and general problem solver,
          I've been practicing the software craft for more than ten years and I'm still learning
          something new every day. I love sharing the things I learned, so you (and future me)
          can get a head start."
mateo:
  name: "Mateo Stjepanović"
  email: "mateostjepanovic@gmail.com"
  avatar: "/assets/img/authors/mateo.jpg"
  github: "Mufa0"
  linkedin: "mateo-stjepanović-8a618b169/"
  bio: "Fullstack developer focused on Spring and Angular. I started writing to continue my learning path and give something back to the dev community."
  
pratikdas:
  name: "Pratik Das"
  email: "pratikd2000@gmail.com"
  avatar: "/assets/img/authors/pratikdas.jpg"
  github: "pratikdas"
  twitter: "pratikd2020"
  linkedin: "pratik-das-80345114/"
  bio: "Professional Software Engineer and Architect currently focussed on Cloud Architecture, serverless technologies, and Microservices."

matthias:
  name: "Matthias Balke"
  email: "matthias.balke@googlemail.com"
  avatar: "/assets/img/authors/matthias.png"
  github: "matthiasbalke"

rudi:
  name: "Rudi Klassen"
  email: "rudolfklassen2@gmail.com"
  avatar: "/assets/img/authors/rudi.png"
  github: "RudiKlassen"

artur:
  name: "Artur Kuksin"
  email: "arthur.kuksin@gmail.com"
  avatar: "/assets/img/authors/artur.png"
  github: "arkuksin"
  bio: "With many years of experience in software development I am always looking to learn new
  things. I like coding and exchanging knowledge."

david:
  name: "David Klassen"
  email: "daviddd.kl@gmail.com"
  avatar: "/assets/img/authors/david.png"
  github: "daklassen"

vasudha:
  name: "Vasudha Venkatesan"
  email: "vasudha.govi@gmail.com"
  avatar: "/assets/img/authors/vasudha.jpg"
  github: "vasudhavenkatesan"
  bio: "A budding software engineer curious to learn new things and open to innovative ideas."
  twitter: "v_a_s_u_d_h_a"
  linkedin: "vasudha-venkatesan"

petros:
  name: "Petros Stergioulas"
  email: "petros.stergioulas94@gmail.com"
  avatar: "/assets/img/authors/petros.jpg"
  github: "Petros0"
  linkedin: "petrostergioulas"

nandan:
  name: "Nandan BN"
  email: "its.nandanbn@gmail.com"
  avatar: "/assets/img/authors/nandan.jpg"
  github: "itsLucario"
  twitter: "ItsNandanDev"
  linkedin: "nandan-bn"
  bio: "Full stack developer, passionate about technology, working for a better future with the help of digital world."

petromir:
  name: "Petromir Dzhunev"
  email: "petromir@gmail.com"
  avatar: "/assets/img/authors/petromir.png"
  github: "petromir"
  twitter: "dzhunev"
  linkedin: "pdzhunev"
  bio: "Software architect & developer with an out-of-the-box mindset and great zeal for creating
          simple and effective solutions. Focused on process automation as well as making the most of
          cutting-edge development tools"

mukul:
  name: "Mukul Sharma"
  email: "mukul571995@gmail.com"
  avatar: "/assets/img/authors/mukul.png"
  github: "mukul-s"

leventov:
  name: "Roman Leventov"
  email: "leventov.ru@gmail.com"
  avatar: "/assets/img/authors/leventov.png"
  github: "leventov"
  twitter: "leventov"
  rss: "https://engineeringideas.substack.com/feed"
  url: "https://engineeringideas.substack.com/?no_cover=true"
  bio: "A software engineer with a special interest for software design. I publish weekly
        <a href='https://engineeringideas.substack.com/?no_cover=true'>Engineering Ideas</a> where I share articles
        and papers about software development, cloud architecture, data engineering, reliability, operations, and team
        culture which I find insightful."

prabhakar:
  name: "Prabhakar Digumarthi"
  email: "prabhakar.digumarthi@gmail.com"
  avatar: "/assets/img/authors/prabhakar.jpg"
  github: "prabhakar349"
  twitter: "Pdigumarthi1"
  linkedin: "pdigumarthi"
  bio: "An experienced and skilled software engineer with a strong fervor to design and develop scalable, resilient, and error-free software.
  A staunch believer in knowledge exchange and professional collaboration. Willing to share my expertise in building java and spring based
  applications while learning from others."

yavuztas:
  name: "Yavuz Tas"
  email: "hi@yavuztas.dev"
  avatar: "/assets/img/authors/yavuztas.jpg"
  github: "yavuztas"
  stackoverflow: "7794994/yavuz-tas"
  twitter: "YavuzSlmTas"
  linkedin: "yavuztas"
  rss: "https://yavuztas.dev/feed.xml"
  url: "https://yavuztas.dev/"
  bio: "Yavuz is a professional software developer since 2009. He has diverse experience in creating solutions for enterprise-level requirements,
  mostly specialized in back-end technologies using Java and Spring Framework. He is a strong follower of test-driven development and a seeker of code quality."

saajan:
  name: "Saajan Nagendra"
  email: "saajan.n@gmail.com"
  avatar: "/assets/img/authors/saajan.png"
  github: "saajn"
  bio: "Saajan is an architect with deep experience building systems in several business domains. With a clean and minimalist approach to design, he is
  passionate about code - the aesthetics of it and creating maintainable and flexible solutions. He enjoys both sharing with and learning from others."

mmr:
  name: "Murtuza Ranapurwala"
  email: "mranapurwala56@gmail.com"
  avatar: "/assets/img/authors/mmr.jpg"
  github: "murtuza-ranapur"
  linkedin: "murtuza-ranapurwala-4b309315b"
  bio: "Murtuza is a software engineer who is always on the outlook to find new ways to code."

seema:
  name: "Seema Richard"
  email: "seema.richard@gmail.com"
  avatar: "/assets/img/authors/seema.jpg"
  github: "susetech"
  bio: "Seema Richard is a Technical Architect with rich experience in Java-based enterprise applications. She is passionate about coding and authoring. She believes that teaching is the best way to learn."

mujtaba:
  name: "Mujtaba Mehdi"
  email: "13besemmehdi@seecs.edu.pk"
  avatar: "/assets/img/authors/Mujtaba.jpg"
  github: "mujjazi"
  bio: "Mujtaba is an Automation developer with a diverse range of experience working with Java Spring based projects. He is an advocate for DevOps and Test Automation while writing for various blogs to help young professionals"

godeortela:
  name: "Ortela Gode"
  email: "godeortela@gmail.com"
  avatar: "/assets/img/authors/ortela.jpg"
  github: "ortelagode"
  bio: "Enthusiastic Software Consultant with diverse experience in Java Enterprise applications. Always on the lookout to experiment new technologies"

skempken:
  name: "Sebastian Kempken"
  email: "contact@sebastian-kempken.de"
  avatar: "/assets/img/authors/skempken.jpg"
  github: "skempken"
  stackoverflow: "1163345/skempken"
  twitter: "sebkempken"
  bio: "For more than a decade, I've been working as software engineer and architect. I love reasoning about our shared craft and writing down things I've learned." 

hoorvash:
  name: "Hoorvash Nikoo"
  email: "hoorvash.nikoo@gmail.com"
  avatar: "/assets/img/authors/hoorvash.jpg"
  github: "hoorvash"
  linkedin: "hoorvashnikoo"
  bio: "As a software engineer and a Java developer, I love to learn new technologies and solve
        technical problems. Writing is another passion of mine. Combining these passions and writing
        technical articles that might help even one individual is rewarding."

jgoerner:
  name: "Joshua Görner"
  email: "joshua.goerner@gmail.com"
  avatar: "/assets/img/authors/jgoerner.jpg"
  github: "jgoerner"
  bio: "Product Engineer, Online Instructor, Open Source Enthusiast and Father :-)"

zeddysoft:
  name: "Taiwo Azeez"
  email: "azeeztaiwo942@gmail.com"
  avatar: "/assets/img/authors/azeez.jpg"
  github: "zeddysoft"
  linkedin: "azeeztaiwo"
  twitter: "zeddysoft"
  bio: "Azeez is a skilled software engineer with experience in building highly scalable, reliable and maintainable back-end systems.
  He enjoys general problem solving and likes to explore new technologies."

lleuenberger:
  name: "Lukas Leuenberger"
  email: "lukas.leuenberger@hotmail.com"
  avatar: "/assets/img/authors/lleuenberger.png"
  github: "silenum"
  linkedin: "lukas-leuenberger-a76924194"
  bio: "I am a professional Software Engineer and part time student from Zurich. I like the everyday challenge to solve
  problems and find simple solutions for complex problems. This can only be achieved if the problem is mastered from
  design to implementation. This is what I like the most about software engineering. It's not only about what, but also how."

bakic:
  name: "Abdelbaki BEN ELHAJ SLIMENE"
  email: "belhaj.abdelbaki@gmail.com"
  avatar: "/assets/img/authors/baki.jpg"
  github: "bakic"
  linkedin: "abdelbaki-ben-elhaj-slimene-b797028"
  bio: "As a software developer, I am looking for new challenges. Being a developer made me a student for life. I enjoy sharing knowledge and learn from the others."

pimterry:
  name: "Tim Perry"
  email: "tim@httptoolkit.tech"
  avatar: "/assets/img/authors/tim.jpg"
  github: "pimterry"
  twitter: "pimterry"
  bio: "The developer behind <a href=\"https://httptoolkit.tech/java/\">HTTP Toolkit</a>: Beautiful & open-source tools to debug, test and develop with HTTP(S)."

naveen:
  name: "Naveen Kumar Kanagaraj"
  email: "cbenaveen@gmail.com"
  avatar: "/assets/img/authors/naveen.jpeg"
  github: "https://github.com/cbenaveen"
  twitter: "CbenaveenK"
  linkedin: "https://www.linkedin.com/in/cbenaveen/"
  bio: "A Cloud Architect, passionate about building large-scale, resilient, and highly available systems using microservice architecture. I enjoy developing microservices using Java and Spring ecosystem and various author technologies."

jcregg:
  name: "Jessica Cregg"
  avatar: "/assets/img/authors/jcregg.jpg"
  bio: "Jessica is a Developer Advocate at <a href=\"https://launchdarkly.com\">LaunchDarkly</a> where she speaks about change and writes about the human implications of engineering decisions. She also writes for a selection of tech publications and works with Coding Black Females to improve equal and equitable representation within the technology industry."

heidi:
  name: "Heidi Waterhouse"
  avatar: "/assets/img/authors/heidi.png"
  bio: "Heidi is a Principal Developer Advocate. She is working in the intersection of risk, usability, and happy deployments. Her passions include documentation, clear concepts, and skirts with pockets."

syedaf:
  name: "Arshad Syed"
  email: "syedaf786@gmail.com"
  avatar: "/assets/img/authors/syedaf.png"
  github: "syedaf"
  linkedin: "https://www.linkedin.com/in/arshad-syed-798623184/"
  bio: "As a software developer I am always interested in learning new technologies. I am currently working on improving my full stack skills, and also on teaching technology."

saikat:
  name: "Saikat Sengupta"
  avatar: "/assets/img/authors/saikat.jpeg"
  github: "s4ik4t"
  stackoverflow: "1594823/saikat"
  bio: "Software engineer, coffee lover, continuous learner, opensource contributor"
  twitter: "s4ik4t"
  linkedin: "saikatsengupta"

<<<<<<< HEAD
arpendu:
  name: "Arpendu Kumar Garai"
  email: "arpendug3@gmail.com"
  avatar: "/assets/img/authors/arpendu.jpg"
  github: "arpendu11"
  linkedin: "arpendu-kumar-garai-61609a9b"
  bio: "I am a full-Stack developer with deep knowledge in Java, Microservices, Cloud Computing, Big Data, MERN, Javascript, Golang, and its relative frameworks. Besides coding and programming, I am a big foodie, love cooking, and love to travel."
=======
robert:
  name: "Robert Dey"
  email: "robdey88@gmail.com"
  avatar: "/assets/img/authors/robert.jpg"
  github: "RobYed"
  linkedin: "robdey"
  bio: "I love building successful products as a full-stack developer and software architect. Mostly I work with JavaScript and everything related to it."
>>>>>>> ba7e9b40
<|MERGE_RESOLUTION|>--- conflicted
+++ resolved
@@ -270,7 +270,14 @@
   twitter: "s4ik4t"
   linkedin: "saikatsengupta"
 
-<<<<<<< HEAD
+robert:
+  name: "Robert Dey"
+  email: "robdey88@gmail.com"
+  avatar: "/assets/img/authors/robert.jpg"
+  github: "RobYed"
+  linkedin: "robdey"
+  bio: "I love building successful products as a full-stack developer and software architect. Mostly I work with JavaScript and everything related to it."
+
 arpendu:
   name: "Arpendu Kumar Garai"
   email: "arpendug3@gmail.com"
@@ -278,12 +285,3 @@
   github: "arpendu11"
   linkedin: "arpendu-kumar-garai-61609a9b"
   bio: "I am a full-Stack developer with deep knowledge in Java, Microservices, Cloud Computing, Big Data, MERN, Javascript, Golang, and its relative frameworks. Besides coding and programming, I am a big foodie, love cooking, and love to travel."
-=======
-robert:
-  name: "Robert Dey"
-  email: "robdey88@gmail.com"
-  avatar: "/assets/img/authors/robert.jpg"
-  github: "RobYed"
-  linkedin: "robdey"
-  bio: "I love building successful products as a full-stack developer and software architect. Mostly I work with JavaScript and everything related to it."
->>>>>>> ba7e9b40
