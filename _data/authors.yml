--- conflicted
+++ resolved
@@ -40,7 +40,17 @@
   avatar: "/assets/img/authors/david.png"
   github: "daklassen"
 
-<<<<<<< HEAD
+petromir:
+  name: "Petromir Dzhunev"
+  email: "petromir@gmail.com"
+  avatar: "/assets/img/authors/petromir.png"
+  github: "petromir"
+  twitter: "dzhunev"
+  linkedin: "pdzhunev"
+  bio: "Software architect & developer with an out-of-the-box mindset and great zeal for creating
+          simple and effective solutions. Focused on process automation as well as making the most of
+          cutting-edge development tools"
+
 leventov:
   name: "Roman Leventov"
   email: "leventov.ru@gmail.com"
@@ -51,15 +61,4 @@
   bio: "A software engineer with a special interest for software design. I publish weekly
         <a href='https://engineeringideas.substack.com/?no_cover=true'>Engineering Ideas</a> where I share quotes about
         development, cloud architecture, data engineering, reliability, operations, and team culture."
-=======
-petromir:
-  name: "Petromir Dzhunev"
-  email: "petromir@gmail.com"
-  avatar: "/assets/img/authors/petromir.png"
-  github: "petromir"
-  twitter: "dzhunev"
-  linkedin: "pdzhunev"
-  bio: "Software architect & developer with an out-of-the-box mindset and great zeal for creating
-          simple and effective solutions. Focused on process automation as well as making the most of
-          cutting-edge development tools"
->>>>>>> 236e014e
+        