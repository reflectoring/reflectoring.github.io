{% if site.analytics.provider and page.analytics != false and jekyll.environment == 'production'%}
  {% case site.analytics.provider %}
    {% when "google" %}
      {% include /analytics-providers/google.html %}
    {% when "google-universal" %}
      {% include /analytics-providers/google-universal.html %}
    {% when "custom" %}
      {% include /analytics-providers/custom.html %}
  {% endcase %}
<<<<<<< HEAD
=======
{% endif %}

{% if jekyll.environment == 'production'%}
  <!--{% include /analytics-providers/drip.html %}-->
>>>>>>> f463b149
{% endif %}<|MERGE_RESOLUTION|>--- conflicted
+++ resolved
@@ -7,11 +7,4 @@
     {% when "custom" %}
       {% include /analytics-providers/custom.html %}
   {% endcase %}
-<<<<<<< HEAD
-=======
 {% endif %}
-
-{% if jekyll.environment == 'production'%}
-  <!--{% include /analytics-providers/drip.html %}-->
->>>>>>> f463b149
-{% endif %}