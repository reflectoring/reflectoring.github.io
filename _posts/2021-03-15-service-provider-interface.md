--- conflicted
+++ resolved
@@ -64,11 +64,6 @@
 
 For example, if we have a service provider interface called `InterfaceName`, to register the service provider `ServiceProviderImplementation`, we create a text file named `package.name.InterfaceName`. This file contains one line:
 
-<<<<<<< HEAD
-Let's go further with the `Driver` and try to understand how the database drivers are loaded in our applications. For example, if we examine the PostgreSQL JAR file we will find a folder called `META-INF/services` which contains a file named `java.sql.Driver`. This configuration file contains the name of the implementation class provided by PostgreSQL for the Driver interface, in this case: `org.postgresql.Driver`.
-
-We note the same thing with the MySQL driver: The file with the name `java.sql.Driver` located in `META-INF/services` contains `com.mysql.cj.jdbc.Driver` which is the MySQL implementation of the `Driver` interface.
-=======
 ```markdown
 package.name.ServiceProviderImplementation
 ```
@@ -81,8 +76,9 @@
 
 Let's go further with the `Driver` and try to understand how the database drivers are loaded in our applications.
 
-If we examine the Postgresql jar file, we will find a folder called `META-INF/services` containing a file named `java.sql.Driver`. This configuration file holds the name of the implementation class provided by Postgresql for the Driver interface, in this case: `org.postgresql.Driver`.
->>>>>>> ef6fda9f
+If we examine the PostgreSQL jar file, we will find a folder called `META-INF/services` containing a file named `java.sql.Driver`. This configuration file holds the name of the implementation class provided by PostgreSQL for the Driver interface, in this case: `org.postgresql.Driver`.
+
+We note the same thing with the MySQL driver: The file with the name `java.sql.Driver` located in `META-INF/services` contains `com.mysql.cj.jdbc.Driver` which is the MySQL implementation of the `Driver` interface.
 
 If the two drivers are loaded in the classpath, the `ServiceLoader` will read the implementation class names from each file, then calls `Class.forName()` with the class names and then `newInstance()` to create an instance of the implementation classes.
 
@@ -250,27 +246,16 @@
 This implementation provides access to two books through the `getBook()` method.
 Finally, we should create a folder called `META-INF/services` in the resources directory with a file named `org.library.spi.Library`. This file will contain the full class name of the implementation that will be used by the `ServiceLoader` to instantiate it. In our case, it will be `org.library.ClassicsLibrary`.
 
-<<<<<<< HEAD
-### The `custom-library` Module
-The `custom-library` submodule has the same structure and requirements as the `standard-library` submodule. However, the implementation of the Library SPI, the file name, and the class name that will be created in the `META-INF/services` folder will change.
-=======
 ### The `computer-science-library` Module
 The `computer-science-library` submodule has the same structure and requirements as the `classics-library` submodule. However, the implementation of the Library SPI, the file name, and the class name that will be created in the `META-INF/services` folder will change.
->>>>>>> ef6fda9f
 
 The code of the  `computer-science-library` submodule is available on [GitHub](https://github.com/thombergs/code-examples/tree/master/core-java/service-provider-interface/computer-science-library).
 
 ### The `library-client` Module
 In this submodule, we will call the `LibraryService` to get information about some books.
-<<<<<<< HEAD
-In the beginning, we will use only the standard library as a library for our demo, then we will see how we can add more capabilities to our demo project by adding the custom-library jar file to the classpath. The `ServiceLoader` will then load and instantiate our provider.
-
-To start, let's add the standard-library submodule to the library-demo `pom.xml` file:
-=======
 In the beginning, we will use only the `classics-library` as a library for our demo, then we will see how we can add more capabilities to our demo project by adding the `computer-science-library` jar file to the classpath. The `ServiceLoader` will then load and instantiate our provider.
+
 To start, let's add the `classics-library` submodule to the library-client`pom.xml` file:
-
->>>>>>> ef6fda9f
 ```xml
 <dependency>
     <groupId>org.library</groupId>
@@ -308,15 +293,6 @@
 }
 ```
 The output for this program will be:
-<<<<<<< HEAD
-```
-The library doesn't have the book 'Clean Code' that you need.
-The book 'The Lord of the Rings' was found, here are the details:Book{name='The Lord of the Rings',...}
-```
-
-As seen above, the book "The Lord of the Rings" is available in the standard library, but not the "Clean Code" book.
-In order to get that book, we can add our `custom-library` which contains the required book. All that we have to do is to add the dependency to the library-demo `pom.xml` file:
-=======
 ```markdown
 The library doesn't have the book 'Clean Code' that you need.
 The book 'The Lord of the Rings' was found, here are the details:Book{name='The Lord of the Rings',...}
@@ -327,7 +303,6 @@
 
 The  'Clean Code' book is not available in the computer science library. In order to get it, we can add our `computer-science-library` which contains the required book. All that we have to do is to add the dependency to the library-client`pom` file:
 
->>>>>>> ef6fda9f
 ```xml
 <dependency>
     <groupId>org.library</groupId>
@@ -336,13 +311,8 @@
 </dependency>
 ```
 When we run the demo application we get this output:
-<<<<<<< HEAD
-```
-The book 'Clean Code' was found, here are the details:Book{name='Clean Code...}
-=======
 ```markdown
 The book 'Clean Code'was found, here are the details:Book{name='Clean Code...}
->>>>>>> ef6fda9f
 The book 'The Lord of the Rings' was found, here are the details: Book{name='The Lord of ...}
 The library COMPUTER_SCIENCE doesn't have the book 'The Lord of the Rings' that you need.
 ```
