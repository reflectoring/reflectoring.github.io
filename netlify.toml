--- conflicted
+++ resolved
@@ -108,14 +108,13 @@
   force = true
 
 [[redirects]]
-<<<<<<< HEAD
+  from = "/2022-03-15-feature-flags-make-or-buy"
+  to = "/feature-flags-make-or-buy"
+  status = 301
+  force = true
+
+[[redirects]]
   from = "/spring-io"
   to = "https://thombergs.gumroad.com/l/gyhdoca/spring-io"
   status = 301
   force = true
-=======
-  from = "/2022-03-15-feature-flags-make-or-buy"
-  to = "/feature-flags-make-or-buy"
-  status = 301
-  force = true
->>>>>>> 60a17ef7
