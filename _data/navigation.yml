# main links
main:
  - title: "About Reflectoring"
    url: /about/
  - title: "Search"
    url: /search/
    icon: fa-search
  - title: "GitHub"
    url: https://github.com/reflectoring/reflectoring.github.io
    icon: fa-github
  - title: "Feed"
    url: /feed.xml
    icon: fa-rss-square

# sidebar with Monitoring Posts
monitoring:
  - title: "More about Monitoring"
    children:
    - title: "Exposing Metrics of a Spring Boot Application for Prometheus"
      url: /monitoring-spring-boot-with-prometheus/
    - title: "Monitoring The Error Rate of a Spring Boot Web Application"
      url: /monitoring-error-rate-spring-boot/
    - title: "Exposing Metrics of a Spring Boot Application using Dropwizard"
      url: /transparency-with-spring-boot/

# sidebar with posts on spring-data-rest
spring-data-rest:
  - title: "More on Spring Data REST"
    children:
    - title: "Handling associations between entities with Spring Data Rest"
      url: /relations-with-spring-data-rest/
    - title: "Accessing a Spring Data REST API with Feign"
      url: /accessing-spring-data-rest-with-feign/
    - title: "Documenting a Spring Data REST API with Springfox and Swagger"
      url: /documenting-spring-data-rest-api-with-springfox/

cdc:
  - title: "Other Articles in the Series about Consumer-Driven Contracts"
    children:
    - title: "7 Reasons to Choose Consumer-Driven Contract Tests Over End-to-End Tests"
      url: /7-reasons-for-consumer-driven-contracts/
    - title: "Creating a Consumer-Driven Contract with Angular and Pact"
      url: /consumer-driven-contracts-with-angular-and-pact/
    - title: "Testing a Spring Boot REST API against a Consumer-Driven-Contract with Pact"
      url: /consumer-driven-contract-provider-pact-spring/
<<<<<<< HEAD
=======
    - title: "Testing a Spring Boot REST API against Contract with Spring Cloud Contract"
      url: /consumer-driven-contract-provider-spring-cloud-contract/
>>>>>>> 29d8a764

publishing-open-source:
  - title: "Other Articles in the Series \"Publishing Open Source\""
    children:
    - title: "Publishing Open Source Releases with Gradle"
      url: /guide-publishing-to-bintray-with-gradle/
    - title: "Publishing Open Source Snapshots with Gradle"
      url: /publish-snapshots-with-gradle/
    - title: "A Fully Automated Open Source Release Chain with Gradle and Travis CI"
      url: /fully-automated-open-source-release-chain/<|MERGE_RESOLUTION|>--- conflicted
+++ resolved
@@ -43,11 +43,8 @@
       url: /consumer-driven-contracts-with-angular-and-pact/
     - title: "Testing a Spring Boot REST API against a Consumer-Driven-Contract with Pact"
       url: /consumer-driven-contract-provider-pact-spring/
-<<<<<<< HEAD
-=======
     - title: "Testing a Spring Boot REST API against Contract with Spring Cloud Contract"
       url: /consumer-driven-contract-provider-spring-cloud-contract/
->>>>>>> 29d8a764
 
 publishing-open-source:
   - title: "Other Articles in the Series \"Publishing Open Source\""
