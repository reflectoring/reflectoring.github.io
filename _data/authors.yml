default:
  name: "Tom Hombergs"
  email: "tom@reflectoring.io"
  avatar: "/assets/img/authors/tom.jpg"
  github: "thombergs"
  stackoverflow: "2375843/tom"
  twitter: "TomHombergs"
  linkedin: "tom-hombergs-74048777"
  facebook: "reflectoring"
  rss: "/feed.xml"
  url: /about/
  bio: "As a professional software engineer, consultant, architect, and general problem solver,
          I've been practicing the software craft for more than ten years and I'm still learning
          something new every day. I love sharing the things I learned, so you (and future me)
          can get a head start."

pratikdas:
  name: "Pratik Das"
  email: "pratikd2000@gmail.com"
  avatar: "/assets/img/authors/pratikdas.jpg"
  github: "pratikdas"
  twitter: "pratikd2020"
  linkedin: "pratik-das-80345114/"
  bio: "Professional Software Engineer and Architect currently focussed on Cloud Architecture, serverless technologies, and Microservices."

matthias:
  name: "Matthias Balke"
  email: "matthias.balke@googlemail.com"
  avatar: "/assets/img/authors/matthias.png"
  github: "matthiasbalke"

rudi:
  name: "Rudi Klassen"
  email: "rudolfklassen2@gmail.com"
  avatar: "/assets/img/authors/rudi.png"
  github: "RudiKlassen"

artur:
  name: "Artur Kuksin"
  email: "arthur.kuksin@gmail.com"
  avatar: "/assets/img/authors/artur.png"
  github: "arkuksin"
  bio: "With many years of experience in software development I am always looking to learn new
  things. I like coding and exchanging knowledge."

david:
  name: "David Klassen"
  email: "daviddd.kl@gmail.com"
  avatar: "/assets/img/authors/david.png"
  github: "daklassen"

vasudha:
  name: "Vasudha Venkatesan"
  email: "vasudha.govi@gmail.com"
  avatar: "/assets/img/authors/vasudha.jpg"
  github: "vasudhavenkatesan"
  bio: "A budding software engineer curious to learn new things and open to innovative ideas."
  twitter: "v_a_s_u_d_h_a"
  linkedin: "vasudha-venkatesan"

petros:
  name: "Petros Stergioulas"
  email: "petros.stergioulas94@gmail.com"
  avatar: "/assets/img/authors/petros.jpg"
  github: "Petros0"
  linkedin: "petrostergioulas"

nandan:
  name: "Nandan BN"
  email: "its.nandanbn@gmail.com"
  avatar: "/assets/img/authors/nandan.jpg"
  github: "itsLucario"
  twitter: "ItsNandanDev"
  linkedin: "nandan-bn"
  bio: "Full stack developer, passionate about technology, working for a better future with the help of digital world."

petromir:
  name: "Petromir Dzhunev"
  email: "petromir@gmail.com"
  avatar: "/assets/img/authors/petromir.png"
  github: "petromir"
  twitter: "dzhunev"
  linkedin: "pdzhunev"
  bio: "Software architect & developer with an out-of-the-box mindset and great zeal for creating
          simple and effective solutions. Focused on process automation as well as making the most of
          cutting-edge development tools"

mukul:
  name: "Mukul Sharma"
  email: "mukul571995@gmail.com"
  avatar: "/assets/img/authors/mukul.png"
  github: "mukul-s"

leventov:
  name: "Roman Leventov"
  email: "leventov.ru@gmail.com"
  avatar: "/assets/img/authors/leventov.png"
  github: "leventov"
  twitter: "leventov"
  rss: "https://engineeringideas.substack.com/feed"
  url: "https://engineeringideas.substack.com/?no_cover=true"
  bio: "A software engineer with a special interest for software design. I publish weekly
        <a href='https://engineeringideas.substack.com/?no_cover=true'>Engineering Ideas</a> where I share articles
        and papers about software development, cloud architecture, data engineering, reliability, operations, and team
        culture which I find insightful."

prabhakar:
  name: "Prabhakar Digumarthi"
  email: "prabhakar.digumarthi@gmail.com"
  avatar: "/assets/img/authors/prabhakar.jpg"
  github: "prabhakar349"
  twitter: "Pdigumarthi1"
  linkedin: "pdigumarthi"
  bio: "An experienced and skilled software engineer with a strong fervor to design and develop scalable, resilient, and error-free software.
  A staunch believer in knowledge exchange and professional collaboration. Willing to share my expertise in building java and spring based
  applications while learning from others."

yavuztas:
  name: "Yavuz Tas"
  email: "hi@yavuztas.dev"
  avatar: "/assets/img/authors/yavuztas.jpg"
  github: "yavuztas"
  stackoverflow: "7794994/yavuz-tas"
  twitter: "YavuzSlmTas"
  linkedin: "yavuztas"
  rss: "https://yavuztas.dev/feed.xml"
  url: "https://yavuztas.dev/"
  bio: "Yavuz is a professional software developer since 2009. He has diverse experience in creating solutions for enterprise-level requirements,
  mostly specialized in back-end technologies using Java and Spring Framework. He is a strong follower of test-driven development and a seeker of code quality."

saajan:
  name: "Saajan Nagendra"
  email: "saajan.n@gmail.com"
  avatar: "/assets/img/authors/saajan.png"
  github: "saajn"
  bio: "Saajan is an architect with deep experience building systems in several business domains. With a clean and minimalist approach to design, he is
  passionate about code - the aesthetics of it and creating maintainable and flexible solutions. He enjoys both sharing with and learning from others."

<<<<<<< HEAD
mmr:
  name: "Murtuza Ranapurwala"
  email: "mranapurwala56@gmail.com"
  avatar: "/assets/img/authors/mmr.jpg"
  github: "murtuza-ranapur"
  bio: "Murtuza is a software engineer who is always on the outlook to find new ways to code."
=======
seema:
  name: "Seema Richard"
  email: "seema.richard@gmail.com"
  avatar: "/assets/img/authors/seema.jpg"
  github: "susetech"
  bio: "Seema Richard is a Technical Architect with rich experience in Java-based enterprise applications. She is passionate about coding and authoring. She believes that teaching is the best way to learn."

  
>>>>>>> e7539956
<|MERGE_RESOLUTION|>--- conflicted
+++ resolved
@@ -136,20 +136,16 @@
   bio: "Saajan is an architect with deep experience building systems in several business domains. With a clean and minimalist approach to design, he is
   passionate about code - the aesthetics of it and creating maintainable and flexible solutions. He enjoys both sharing with and learning from others."
 
-<<<<<<< HEAD
 mmr:
   name: "Murtuza Ranapurwala"
   email: "mranapurwala56@gmail.com"
   avatar: "/assets/img/authors/mmr.jpg"
   github: "murtuza-ranapur"
   bio: "Murtuza is a software engineer who is always on the outlook to find new ways to code."
-=======
+
 seema:
   name: "Seema Richard"
   email: "seema.richard@gmail.com"
   avatar: "/assets/img/authors/seema.jpg"
   github: "susetech"
-  bio: "Seema Richard is a Technical Architect with rich experience in Java-based enterprise applications. She is passionate about coding and authoring. She believes that teaching is the best way to learn."
-
-  
->>>>>>> e7539956
+  bio: "Seema Richard is a Technical Architect with rich experience in Java-based enterprise applications. She is passionate about coding and authoring. She believes that teaching is the best way to learn."