tom:
  name: "Tom Hombergs"
  email: "tom@reflectoring.io"
  avatar: "/assets/img/authors/tom.jpg"
  github: "thombergs"
  stackoverflow: "2375843/tom"
  twitter: "TomHombergs"
  linkedin: "tom-hombergs-74048777"
  facebook: "reflectoring"
  rss: "/feed.xml"
  url: /about/
  bio: "As a professional software engineer, consultant, architect, and general problem solver,
          I've been practicing the software craft for more than ten years and I'm still learning
          something new every day. I love sharing the things I learned, so you (and future me)
          can get a head start."
mateo:
  name: "Mateo Stjepanović"
  email: "mateostjepanovic@gmail.com"
  avatar: "/assets/img/authors/mateo.jpg"
  github: "Mufa0"
  linkedin: "mateo-stjepanović-8a618b169/"
  bio: "Fullstack developer focused on Spring and Angular. I started writing to continue my learning path and give something back to the dev community."

pratikdas:
  name: "Pratik Das"
  email: "pratikd2000@gmail.com"
  avatar: "/assets/img/authors/pratikdas.jpg"
  github: "pratikdas"
  twitter: "pratikd2020"
  linkedin: "pratik-das-80345114/"
  bio: "Professional Software Engineer and Architect currently focussed on Cloud Architecture, serverless technologies, and Microservices."

matthias:
  name: "Matthias Balke"
  email: "matthias.balke@googlemail.com"
  avatar: "/assets/img/authors/matthias.png"
  github: "matthiasbalke"

rudi:
  name: "Rudi Klassen"
  email: "rudolfklassen2@gmail.com"
  avatar: "/assets/img/authors/rudi.png"
  github: "RudiKlassen"

artur:
  name: "Artur Kuksin"
  email: "arthur.kuksin@gmail.com"
  avatar: "/assets/img/authors/artur.png"
  github: "arkuksin"
  bio: "With many years of experience in software development I am always looking to learn new
  things. I like coding and exchanging knowledge."

david:
  name: "David Klassen"
  email: "daviddd.kl@gmail.com"
  avatar: "/assets/img/authors/david.png"
  github: "daklassen"

vasudha:
  name: "Vasudha Venkatesan"
  email: "vasudha.govi@gmail.com"
  avatar: "/assets/img/authors/vasudha.jpg"
  github: "vasudhavenkatesan"
  bio: "A budding software engineer curious to learn new things and open to innovative ideas."
  twitter: "v_a_s_u_d_h_a"
  linkedin: "vasudha-venkatesan"

petros:
  name: "Petros Stergioulas"
  email: "petros.stergioulas94@gmail.com"
  avatar: "/assets/img/authors/petros.jpg"
  github: "Petros0"
  linkedin: "petrostergioulas"

nandan:
  name: "Nandan BN"
  email: "its.nandanbn@gmail.com"
  avatar: "/assets/img/authors/nandan.jpg"
  github: "itsLucario"
  twitter: "ItsNandanDev"
  linkedin: "nandan-bn"
  bio: "Full stack developer, passionate about technology, working for a better future with the help of digital world."

petromir:
  name: "Petromir Dzhunev"
  email: "petromir@gmail.com"
  avatar: "/assets/img/authors/petromir.png"
  github: "petromir"
  twitter: "dzhunev"
  linkedin: "pdzhunev"
  bio: "Software architect & developer with an out-of-the-box mindset and great zeal for creating
          simple and effective solutions. Focused on process automation as well as making the most of
          cutting-edge development tools"

mukul:
  name: "Mukul Sharma"
  email: "mukul571995@gmail.com"
  avatar: "/assets/img/authors/mukul.png"
  github: "mukul-s"

leventov:
  name: "Roman Leventov"
  email: "leventov.ru@gmail.com"
  avatar: "/assets/img/authors/leventov.png"
  github: "leventov"
  twitter: "leventov"
  rss: "https://engineeringideas.substack.com/feed"
  url: "https://engineeringideas.substack.com/?no_cover=true"
  bio: "A software engineer with a special interest for software design. I publish weekly
        <a href='https://engineeringideas.substack.com/?no_cover=true'>Engineering Ideas</a> where I share articles
        and papers about software development, cloud architecture, data engineering, reliability, operations, and team
        culture which I find insightful."

prabhakar:
  name: "Prabhakar Digumarthi"
  email: "prabhakar.digumarthi@gmail.com"
  avatar: "/assets/img/authors/prabhakar.jpg"
  github: "prabhakar349"
  twitter: "Pdigumarthi1"
  linkedin: "pdigumarthi"
  bio: "An experienced and skilled software engineer with a strong fervor to design and develop scalable, resilient, and error-free software.
  A staunch believer in knowledge exchange and professional collaboration. Willing to share my expertise in building java and spring based
  applications while learning from others."

yavuztas:
  name: "Yavuz Tas"
  email: "hi@yavuztas.dev"
  avatar: "/assets/img/authors/yavuztas.jpg"
  github: "yavuztas"
  stackoverflow: "7794994/yavuz-tas"
  twitter: "YavuzSlmTas"
  linkedin: "yavuztas"
  rss: "https://yavuztas.dev/feed.xml"
  url: "https://yavuztas.dev/"
  bio: "Yavuz is a professional software developer since 2009. He has diverse experience in creating solutions for enterprise-level requirements,
  mostly specialized in back-end technologies using Java and Spring Framework. He is a strong follower of test-driven development and a seeker of code quality."

saajan:
  name: "Saajan Nagendra"
  email: "saajan.n@gmail.com"
  avatar: "/assets/img/authors/saajan.png"
  github: "saajn"
  bio: "Saajan is an architect with deep experience building systems in several business domains. With a clean and minimalist approach to design, he is
  passionate about code - the aesthetics of it and creating maintainable and flexible solutions. He enjoys both sharing with and learning from others."

mmr:
  name: "Murtuza Ranapurwala"
  email: "mranapurwala56@gmail.com"
  avatar: "/assets/img/authors/mmr.jpg"
  github: "murtuza-ranapur"
  linkedin: "murtuza-ranapurwala-4b309315b"
  bio: "Murtuza is a software engineer who is always on the outlook to find new ways to code."

seema:
  name: "Seema Richard"
  email: "seema.richard@gmail.com"
  avatar: "/assets/img/authors/seema.jpg"
  github: "susetech"
  bio: "Seema Richard is a Technical Architect with rich experience in Java-based enterprise applications. She is passionate about coding and authoring. She believes that teaching is the best way to learn."

mujtaba:
  name: "Mujtaba Mehdi"
  email: "13besemmehdi@seecs.edu.pk"
  avatar: "/assets/img/authors/Mujtaba.jpg"
  github: "mujjazi"
  bio: "Mujtaba is an Automation developer with a diverse range of experience working with Java Spring based projects. He is an advocate for DevOps and Test Automation while writing for various blogs to help young professionals"

godeortela:
  name: "Ortela Gode"
  email: "godeortela@gmail.com"
  avatar: "/assets/img/authors/ortela.jpg"
  github: "ortelagode"
  bio: "Enthusiastic Software Consultant with diverse experience in Java Enterprise applications. Always on the lookout to experiment new technologies"

skempken:
  name: "Sebastian Kempken"
  email: "contact@sebastian-kempken.de"
  avatar: "/assets/img/authors/skempken.jpg"
  github: "skempken"
  stackoverflow: "1163345/skempken"
  twitter: "sebkempken"
  bio: "For more than a decade, I've been working as software engineer and architect. I love reasoning about our shared craft and writing down things I've learned."

hoorvash:
  name: "Hoorvash Nikoo"
  email: "hoorvash.nikoo@gmail.com"
  avatar: "/assets/img/authors/hoorvash.jpg"
  github: "hoorvash"
  linkedin: "hoorvashnikoo"
  bio: "As a software engineer and a Java developer, I love to learn new technologies and solve
        technical problems. Writing is another passion of mine. Combining these passions and writing
        technical articles that might help even one individual is rewarding."

jgoerner:
  name: "Joshua Görner"
  email: "joshua.goerner@gmail.com"
  avatar: "/assets/img/authors/jgoerner.jpg"
  github: "jgoerner"
  bio: "Product Engineer, Online Instructor, Open Source Enthusiast and Father :-)"

zeddysoft:
  name: "Taiwo Azeez"
  email: "azeeztaiwo942@gmail.com"
  avatar: "/assets/img/authors/azeez.jpg"
  github: "zeddysoft"
  linkedin: "azeeztaiwo"
  twitter: "zeddysoft"
  bio: "Azeez is a skilled software engineer with experience in building highly scalable, reliable and maintainable back-end systems.
  He enjoys general problem solving and likes to explore new technologies."

lleuenberger:
  name: "Lukas Leuenberger"
  email: "lukas.leuenberger@hotmail.com"
  avatar: "/assets/img/authors/lleuenberger.png"
  github: "silenum"
  linkedin: "lukas-leuenberger-a76924194"
  bio: "I am a professional Software Engineer and part time student from Zurich. I like the everyday challenge to solve
  problems and find simple solutions for complex problems. This can only be achieved if the problem is mastered from
  design to implementation. This is what I like the most about software engineering. It's not only about what, but also how."

bakic:
  name: "Abdelbaki BEN ELHAJ SLIMENE"
  email: "belhaj.abdelbaki@gmail.com"
  avatar: "/assets/img/authors/baki.jpg"
  github: "bakic"
  linkedin: "abdelbaki-ben-elhaj-slimene-b797028"
  bio: "As a software developer, I am looking for new challenges. Being a developer made me a student for life. I enjoy sharing knowledge and learn from the others."

pimterry:
  name: "Tim Perry"
  email: "tim@httptoolkit.tech"
  avatar: "/assets/img/authors/tim.jpg"
  github: "pimterry"
  twitter: "pimterry"
  bio: "The developer behind <a href=\"https://httptoolkit.tech/java/\">HTTP Toolkit</a>: Beautiful & open-source tools to debug, test and develop with HTTP(S)."

naveen:
  name: "Naveen Kumar Kanagaraj"
  email: "cbenaveen@gmail.com"
  avatar: "/assets/img/authors/naveen.jpeg"
  github: "https://github.com/cbenaveen"
  twitter: "CbenaveenK"
  linkedin: "https://www.linkedin.com/in/cbenaveen/"
  bio: "A Cloud Architect, passionate about building large-scale, resilient, and highly available systems using microservice architecture. I enjoy developing microservices using Java and Spring ecosystem and various author technologies."

jcregg:
  name: "Jessica Cregg"
  avatar: "/assets/img/authors/jcregg.jpg"
  bio: "Jessica is a Developer Advocate at <a href=\"https://launchdarkly.com\">LaunchDarkly</a> where she speaks about change and writes about the human implications of engineering decisions. She also writes for a selection of tech publications and works with Coding Black Females to improve equal and equitable representation within the technology industry."

heidi:
  name: "Heidi Waterhouse"
  avatar: "/assets/img/authors/heidi.png"
  bio: "Heidi is a Principal Developer Advocate. She is working in the intersection of risk, usability, and happy deployments. Her passions include documentation, clear concepts, and skirts with pockets."

syedaf:
  name: "Arshad Syed"
  email: "syedaf786@gmail.com"
  avatar: "/assets/img/authors/syedaf.png"
  github: "syedaf"
  linkedin: "https://www.linkedin.com/in/arshad-syed-798623184/"
  bio: "As a software developer I am always interested in learning new technologies. I am currently working on improving my full stack skills, and also on teaching technology."

saikat:
  name: "Saikat Sengupta"
  avatar: "/assets/img/authors/saikat.jpeg"
  github: "s4ik4t"
  stackoverflow: "1594823/saikat"
  bio: "Software engineer, coffee lover, continuous learner, opensource contributor"
  twitter: "s4ik4t"
  linkedin: "saikatsengupta"

<<<<<<< HEAD
cercenazi:
  name: "Abdulcelil Cercenazi"
  avatar: "/assets/img/authors/celil.jpeg"
  github: "Jarjanazy"
  stackoverflow: "12036956/jalil-jarjanazy"
  bio: "Software developer and craftsman. Loves working with Java | Spring | Docker. Always looking for new adventures"
  twitter: "cercenazi"
  linkedin": "abedeljalil-jarjanazy"
=======

nukajbl:
  name: "Bledi Nukaj"
  avatar: "/assets/img/authors/bledi.jpeg"
  github: "bledi1985"
  bio: "Bledi is a senior software Engineer and Architect, specialized in Java and Spring to deliver high-quality Enterprise applications, on-premise or cloud.
   Experienced and keenly interested in the field of Cloud Architecture."
  linkedin: "https://www.linkedin.com/in/bledinukaj/"

robert:
  name: "Robert Dey"
  email: "robdey88@gmail.com"
  avatar: "/assets/img/authors/robert.jpg"
  github: "RobYed"
  linkedin: "robdey"
  bio: "I love building successful products as a full-stack developer and software architect. Mostly I work with JavaScript and everything related to it."
>>>>>>> 465d5a03
<|MERGE_RESOLUTION|>--- conflicted
+++ resolved
@@ -20,7 +20,7 @@
   github: "Mufa0"
   linkedin: "mateo-stjepanović-8a618b169/"
   bio: "Fullstack developer focused on Spring and Angular. I started writing to continue my learning path and give something back to the dev community."
-
+  
 pratikdas:
   name: "Pratik Das"
   email: "pratikd2000@gmail.com"
@@ -179,7 +179,7 @@
   github: "skempken"
   stackoverflow: "1163345/skempken"
   twitter: "sebkempken"
-  bio: "For more than a decade, I've been working as software engineer and architect. I love reasoning about our shared craft and writing down things I've learned."
+  bio: "For more than a decade, I've been working as software engineer and architect. I love reasoning about our shared craft and writing down things I've learned." 
 
 hoorvash:
   name: "Hoorvash Nikoo"
@@ -270,7 +270,6 @@
   twitter: "s4ik4t"
   linkedin: "saikatsengupta"
 
-<<<<<<< HEAD
 cercenazi:
   name: "Abdulcelil Cercenazi"
   avatar: "/assets/img/authors/celil.jpeg"
@@ -279,7 +278,6 @@
   bio: "Software developer and craftsman. Loves working with Java | Spring | Docker. Always looking for new adventures"
   twitter: "cercenazi"
   linkedin": "abedeljalil-jarjanazy"
-=======
 
 nukajbl:
   name: "Bledi Nukaj"
@@ -296,4 +294,3 @@
   github: "RobYed"
   linkedin: "robdey"
   bio: "I love building successful products as a full-stack developer and software architect. Mostly I work with JavaScript and everything related to it."
->>>>>>> 465d5a03
