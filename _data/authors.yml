default:
  name: "Tom Hombergs"
  email: "tom@reflectoring.io"
  avatar: "/assets/img/authors/tom.jpg"
  github: "thombergs"
  stackoverflow: "2375843/tom"
  twitter: "TomHombergs"
  linkedin: "tom-hombergs-74048777"
  facebook: "reflectoring"
  rss: "/feed.xml"
  url: /about/
  bio: "As a professional software engineer, consultant, architect, and general problem solver,
          I've been practicing the software craft for more than ten years and I'm still learning
          something new every day. I love sharing the things I learned, so you (and future me)
          can get a head start."

matthias:
  name: "Matthias Balke"
  email: "matthias.balke@googlemail.com"
  avatar: "/assets/img/authors/matthias.png"
  github: "matthiasbalke"

rudi:
  name: "Rudi Klassen"
  email: "rudolfklassen2@gmail.com"
  avatar: "/assets/img/authors/rudi.png"
  github: "RudiKlassen"

artur:
  name: "Artur Kuksin"
  email: "arthur.kuksin@gmail.com"
  avatar: "/assets/img/authors/artur.png"
  github: "arkuksin"
  bio: "With many years of experience in software development I am always looking to learn new
  things. I like coding and exchanging knowledge."

david:
  name: "David Klassen"
  email: "daviddd.kl@gmail.com"
  avatar: "/assets/img/authors/david.png"
  github: "daklassen"

<<<<<<< HEAD
petros:
  name: "Petros Stergioulas"
  email: "petros.stergioulas94@gmail.com"
  avatar: "/assets/img/authors/petros.jpg"
  github: "Petros0"
  linkedin: "petrostergioulas"
=======
petromir:
  name: "Petromir Dzhunev"
  email: "petromir@gmail.com"
  avatar: "/assets/img/authors/petromir.png"
  github: "petromir"
  twitter: "dzhunev"
  linkedin: "pdzhunev"
  bio: "Software architect & developer with an out-of-the-box mindset and great zeal for creating
          simple and effective solutions. Focused on process automation as well as making the most of
          cutting-edge development tools"
>>>>>>> 236e014e
<|MERGE_RESOLUTION|>--- conflicted
+++ resolved
@@ -40,14 +40,13 @@
   avatar: "/assets/img/authors/david.png"
   github: "daklassen"
 
-<<<<<<< HEAD
 petros:
   name: "Petros Stergioulas"
   email: "petros.stergioulas94@gmail.com"
   avatar: "/assets/img/authors/petros.jpg"
   github: "Petros0"
   linkedin: "petrostergioulas"
-=======
+
 petromir:
   name: "Petromir Dzhunev"
   email: "petromir@gmail.com"
@@ -58,4 +57,3 @@
   bio: "Software architect & developer with an out-of-the-box mindset and great zeal for creating
           simple and effective solutions. Focused on process automation as well as making the most of
           cutting-edge development tools"
->>>>>>> 236e014e
