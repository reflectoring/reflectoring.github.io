--- conflicted
+++ resolved
@@ -77,11 +77,7 @@
 author:
   name             : "Reflectoring"
   avatar           : "/assets/images/reflectoringLogo.png"
-<<<<<<< HEAD
-  bio              : "Software Development Patterns and Hands-on Solutions"
-=======
   bio              : "Tips for Software Development and How To Implement them with Java"
->>>>>>> 5a9a9091
   location         : "Germany"
   email            :
   uri              :
