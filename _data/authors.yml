--- conflicted
+++ resolved
@@ -158,15 +158,13 @@
   github: "mujjazi"
   bio: "Mujtaba is an Automation developer with a diverse range of experience working with Java Spring based projects. He is an advocate for DevOps and Test Automation while writing for various blogs to help young professionals"
 
-<<<<<<< HEAD
-
 godeortela:
   name: "Ortela Gode"
   email: "godeortela@gmail.com"
   avatar: "/assets/img/authors/ortela.jpg"
   github: "ortelagode"
   bio: "Enthusiastic Software Consultant with diverse experience in Java Enterprise applicactions. Always on the lookout to experiment new technologies"
-=======
+
 skempken:
   name: "Sebastian Kempken"
   email: "contact@sebastian-kempken.de"
@@ -174,5 +172,4 @@
   github: "skempken"
   stackoverflow: "1163345/skempken"
   twitter: "sebkempken"
-  bio: "For more than a decade, I've been working as software engineer and architect. I love reasoning about our shared craft and writing down things I've learned." 
->>>>>>> 11378558
+  bio: "For more than a decade, I've been working as software engineer and architect. I love reasoning about our shared craft and writing down things I've learned." 