# main links
main:
  - title: "About Reflectoring"
    url: /about/
  - title: "Search"
    url: /search/
    icon: fa-search
  - title: "GitHub"
    url: https://github.com/reflectoring/reflectoring.github.io
    icon: fa-github
  - title: "Feed"
    url: /feed.xml
    icon: fa-rss-square

# sidebar with Monitoring Posts
monitoring:
  - title: "More about Monitoring"
    children:
    - title: "Exposing Metrics of a Spring Boot Application for Prometheus"
      url: /monitoring-spring-boot-with-prometheus/
    - title: "Monitoring The Error Rate of a Spring Boot Web Application"
      url: /monitoring-error-rate-spring-boot/
    - title: "Exposing Metrics of a Spring Boot Application using Dropwizard"
      url: /transparency-with-spring-boot/

# sidebar with posts on spring-data-rest
spring-data-rest:
  - title: "More on Spring Data REST"
    children:
    - title: "Handling associations between entities with Spring Data Rest"
      url: /relations-with-spring-data-rest/
    - title: "Accessing a Spring Data REST API with Feign"
      url: /accessing-spring-data-rest-with-feign/
    - title: "Documenting a Spring Data REST API with Springfox and Swagger"
      url: /documenting-spring-data-rest-api-with-springfox/

cdc:
  - title: "Other Articles in the Series about Consumer-Driven Contracts"
    children:
    - title: "7 Reasons to Choose Consumer-Driven Contract Tests Over End-to-End Tests"
      url: /7-reasons-for-consumer-driven-contracts/
    - title: "Creating a Consumer-Driven Contract with Angular and Pact"
      url: /consumer-driven-contracts-with-angular-and-pact/
    - title: "Creating a Consumer-Driven Contract with Feign and Pact"
      url: /consumer-driven-contract-feign-pact/
    - title: "Testing a Spring Boot REST API against a Consumer-Driven Contract with Pact"
      url: /consumer-driven-contract-provider-pact-spring/
    - title: "Testing a Spring Boot REST API Provider against Contract with Spring Cloud Contract"
      url: /consumer-driven-contract-provider-spring-cloud-contract/
    - title: "Testing a Spring Boot REST API Consumer against Contract with Spring Cloud Contract"
      url: /consumer-driven-contract-consumer-spring-cloud-contract/

publishing-open-source:
  - title: "Other Articles in the Series \"Publishing Open Source\""
    children:
    - title: "Publishing Open Source Releases with Gradle"
      url: /guide-publishing-to-bintray-with-gradle/
    - title: "Publishing Open Source Releases to JCenter and Maven Central"
      url: /bintray-jcenter-maven-central/
    - title: "Publishing Open Source Snapshots with Gradle"
      url: /publish-snapshots-with-gradle/
    - title: "A Fully Automated Open Source Release Chain with Gradle and Travis CI"
      url: /fully-automated-open-source-release-chain/

logging:
  - title: "Other Articles about Logging"
    children:
<<<<<<< HEAD
    - title: "Tip: Use Logging Levels Consistently"
      url: /logging-levels/
    - title: "Tip: Use a Human-Readable Logging Format"
      url: /logging-format/
    - title: "How to Configure a Human-Readable Logging Format with Logback and Descriptive Logger"
=======
    - title: "Use Logging Levels Consistently"
      url: /logging-levels/
    - title: "Use a Human-Readable Logging Format"
      url: /logging-format/
    - title: "Configuring a Human-Readable Logging Format with Logback and Descriptive Logger"
>>>>>>> 97fa2a8c
      url: /logging-format-logback/<|MERGE_RESOLUTION|>--- conflicted
+++ resolved
@@ -65,17 +65,9 @@
 logging:
   - title: "Other Articles about Logging"
     children:
-<<<<<<< HEAD
     - title: "Tip: Use Logging Levels Consistently"
       url: /logging-levels/
     - title: "Tip: Use a Human-Readable Logging Format"
       url: /logging-format/
-    - title: "How to Configure a Human-Readable Logging Format with Logback and Descriptive Logger"
-=======
-    - title: "Use Logging Levels Consistently"
-      url: /logging-levels/
-    - title: "Use a Human-Readable Logging Format"
-      url: /logging-format/
-    - title: "Configuring a Human-Readable Logging Format with Logback and Descriptive Logger"
->>>>>>> 97fa2a8c
+    - title: "How to Configure a Human-Readable Logging Format with Logback and Descriptive Logger
       url: /logging-format-logback/