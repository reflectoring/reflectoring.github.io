--- conflicted
+++ resolved
@@ -270,7 +270,7 @@
   twitter: "s4ik4t"
   linkedin: "saikatsengupta"
 
-<<<<<<< HEAD
+
 nukajbl:
   name: "Bledi Nukaj"
   avatar: "/assets/img/authors/bledi.jpeg"
@@ -278,7 +278,7 @@
   bio: "Bledi is a senior software Engineer and Architect, specialized in Java and Spring to deliver high-quality Enterprise applications, on-premise or cloud.
    Experienced and keenly interested in the field of Cloud Architecture."
   linkedin: "https://www.linkedin.com/in/bledinukaj/"
-=======
+
 robert:
   name: "Robert Dey"
   email: "robdey88@gmail.com"
@@ -286,4 +286,3 @@
   github: "RobYed"
   linkedin: "robdey"
   bio: "I love building successful products as a full-stack developer and software architect. Mostly I work with JavaScript and everything related to it."
->>>>>>> ba7e9b40
